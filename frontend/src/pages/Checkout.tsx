import React, { useState, useEffect } from 'react';
import { useNavigate, useLocation } from 'react-router-dom';
import { Card, CardContent, CardHeader, CardTitle } from '@/components/ui/card';
import { Button } from '@/components/ui/button';
import { Input } from '@/components/ui/input';
import { Label } from '@/components/ui/label';
import { Textarea } from '@/components/ui/textarea';
import { Badge } from '@/components/ui/badge';
import { Separator } from '@/components/ui/separator';
import { ScrollArea } from '@/components/ui/scroll-area';
import { RadioGroup, RadioGroupItem } from '@/components/ui/radio-group';
<<<<<<< HEAD
import { useDatabaseCart } from '@/context/DatabaseCartContext';
=======
import {
  Select,
  SelectContent,
  SelectItem,
  SelectTrigger,
  SelectValue,
} from '@/components/ui/select';
import { useCart } from '@/context/CartContext';
>>>>>>> 804f206f
import { useAuth } from '@/context/AuthContext';
import GoogleMapsAddressPicker from '@/components/checkout/GoogleMapsAddressPicker';
import ChefSyncCheckout from '@/components/checkout/ChefSyncCheckout';
import { 
  ArrowLeft,
  CreditCard,
  MapPin,
  Clock,
  Shield,
  CheckCircle,
  Truck,
  Phone,
  Mail,
  User,
  Home,
  LayoutDashboard,
  AlertCircle,
  Navigation,
  Edit2
} from 'lucide-react';
import { toast } from 'sonner';
import { CartItem } from '@/services/menuService';
import { orderService } from '@/services/orderService';
import { paymentService } from '@/services/paymentService';
import { getFoodPlaceholder } from '@/utils/placeholderUtils';

const Checkout: React.FC = () => {
  const navigate = useNavigate();
<<<<<<< HEAD
  const location = useLocation();
  const chefId = location.state?.chefId;
  const chefName = location.state?.chefName;
  
  const handleClose = () => {
    // Navigate back to menu or cart when user closes checkout
    navigate('/menu');
=======
  const { cartSummary, clearCart, refreshCart } = useCart();
  const { user, isAuthenticated } = useAuth();
  const [isProcessing, setIsProcessing] = useState(false);
  const [currentStep, setCurrentStep] = useState(1);
  const [showAddressPicker, setShowAddressPicker] = useState(false);

  // Form states
  const [deliveryInfo, setDeliveryInfo] = useState({
    address: user?.address || '',
    city: 'Colombo',
    postalCode: '',
    phone: user?.phone || '',
    instructions: ''
  });

  const [selectedAddress, setSelectedAddress] = useState<any>(null);
  const [paymentMethod, setPaymentMethod] = useState('cash');
  const [orderNotes, setOrderNotes] = useState('');
  
  // Payment form states
  const [cardDetails, setCardDetails] = useState({
    cardNumber: '',
    cardHolder: '',
    expiryMonth: '',
    expiryYear: '',
    cvv: ''
  });
  const [savePaymentMethod, setSavePaymentMethod] = useState(false);
  const [availablePaymentMethods, setAvailablePaymentMethods] = useState<any[]>([]);

  // Redirect if not authenticated or no cart items
  useEffect(() => {
    if (!isAuthenticated || user?.role !== 'customer') {
      navigate('/auth/login');
      return;
    }
    if (!cartSummary || cartSummary.total_items === 0) {
      navigate('/customer/cart');
      return;
    }
  }, [isAuthenticated, user, cartSummary, navigate]);

  // Load available payment methods
  useEffect(() => {
    const loadPaymentMethods = async () => {
      try {
        const methods = await paymentService.getAvailablePaymentMethods();
        setAvailablePaymentMethods(methods);
      } catch (error) {
        console.error('Error loading payment methods:', error);
        // Set default methods if API fails
        setAvailablePaymentMethods([
          { id: 'cash', name: 'Cash on Delivery', type: 'cash', enabled: true },
          { id: 'card', name: 'Credit/Debit Card', type: 'card', enabled: true },
          { id: 'online', name: 'Online Payment', type: 'online', enabled: false }
        ]);
      }
    };

    if (isAuthenticated) {
      loadPaymentMethods();
    }
  }, [isAuthenticated]);

  const cart = cartSummary?.cart_items || [];
  
  const subtotal = cart.reduce((sum, item) => {
    return sum + (parseFloat((item.unit_price || 0).toString()) * item.quantity);
  }, 0);

  const deliveryFee = subtotal > 300 ? 0 : 40;
  const taxAmount = subtotal * 0.10; // 10% tax
  const total = subtotal + deliveryFee + taxAmount;

  const handleInputChange = (field: string, value: string) => {
    setDeliveryInfo(prev => ({
      ...prev,
      [field]: value
    }));
  };

  const handleCardInputChange = (field: string, value: string) => {
    setCardDetails(prev => ({
      ...prev,
      [field]: value
    }));
  };

  const validateCardDetails = () => {
    if (paymentMethod !== 'card') return { isValid: true, errors: [] };
    
    const validation = paymentService.validatePaymentDetails({
      order_id: 0, // Will be set when order is created
      payment_method: 'card',
      amount: total.toString(),
      payment_details: cardDetails
    });
    
    return validation;
  };

  const handleNextStep = () => {
    if (currentStep === 1) {
      // Validate delivery info
      if (!selectedAddress || !deliveryInfo.phone) {
        toast.error('Please select a delivery address and provide phone number');
        return;
      }
      setCurrentStep(2);
    } else if (currentStep === 2) {
      setCurrentStep(3);
    }
>>>>>>> 804f206f
  };

  const handleOrderSuccess = () => {
    // After successful order, navigate to customer orders page
    navigate('/customer/orders');
  };

<<<<<<< HEAD
  return (
    <div className="min-h-screen bg-gray-50 dark:bg-gray-900 pt-16">
      {/* Render ChefSyncCheckout as full-page modal */}
      <ChefSyncCheckout 
        isOpen={true} 
        onClose={handleClose} 
        onOrderSuccess={handleOrderSuccess}
        chefId={chefId}
        chefName={chefName}
=======
  const handlePlaceOrder = async () => {
    if (!selectedAddress) {
      toast.error('Please select a delivery address');
      return;
    }

    if (!deliveryInfo.phone) {
      toast.error('Please provide a phone number');
      return;
    }

    // Validate card details if card payment is selected
    if (paymentMethod === 'card') {
      const validation = validateCardDetails();
      if (!validation.isValid) {
        toast.error(`Payment validation failed: ${validation.errors.join(', ')}`);
        return;
      }
    }

    setIsProcessing(true);
    
    try {
      // Refresh cart items to get updated chef_id field
      console.log('Refreshing cart items to get updated chef_id...');
      await refreshCart();
      
      // Get updated cart items
      const updatedCart = cartSummary?.cart_items || [];
      console.log('Updated cart items:', updatedCart);
      
      // Format order data
      const orderData = orderService.formatOrderData(
        selectedAddress,
        deliveryInfo.instructions,
        orderNotes,
        paymentMethod,
        updatedCart
      );

      // Create the order first
      const order = await orderService.createOrder(orderData);
      console.log('Order created:', order);
      
      // Process payment if not cash on delivery
      if (paymentMethod !== 'cash') {
        try {
          const paymentData = {
            order_id: order.id,
            payment_method: paymentMethod,
            amount: total.toString(),
            save_payment_method: savePaymentMethod,
            payment_details: paymentMethod === 'card' ? cardDetails : undefined
          };

          console.log('Processing payment:', paymentData);
          const payment = await paymentService.processPayment(paymentData);
          console.log('Payment processed:', payment);

          if (payment.status === 'completed') {
            toast.success('Payment successful! Order placed successfully! 🎉');
          } else if (payment.status === 'pending') {
            toast.success('Order placed! Payment is being processed. You will receive confirmation shortly. 🎉');
          } else {
            toast.error('Payment failed. Please try again.');
            return;
          }
        } catch (paymentError) {
          console.error('Payment processing error:', paymentError);
          toast.error('Payment failed. Please try again or use cash on delivery.');
          return;
        }
      } else {
        toast.success('Order placed successfully! Pay cash on delivery. 🎉');
      }
      
      // Clear cart after successful order
      await clearCart();
      
      // Navigate to success page
      navigate('/customer/orders', { 
        state: { 
          message: 'Your order has been placed successfully! You will receive a confirmation email shortly.',
          orderNumber: order.order_number
        }
      });
      
    } catch (error) {
      console.error('Order placement error:', error);
      toast.error('Failed to place order. Please try again.');
    } finally {
      setIsProcessing(false);
    }
  };

  if (!cartSummary || cartSummary.total_items === 0) {
    return null; // Will redirect
  }

  return (
    <div className="min-h-screen bg-gray-50 dark:bg-gray-900 pt-16">
      <div className="container mx-auto px-4 py-8">
        {/* Navigation */}
        <div className="mb-6 flex items-center space-x-4">
          <Button 
            variant="outline" 
            onClick={() => navigate('/customer/cart')}
            className="hover:bg-blue-50"
          >
            <ArrowLeft className="h-4 w-4 mr-2" />
            Back to Cart
          </Button>
          <Button 
            variant="outline" 
            onClick={() => navigate('/customer/dashboard')}
            className="hover:bg-green-50"
          >
            <LayoutDashboard className="h-4 w-4 mr-2" />
            Dashboard
          </Button>
        </div>

        {/* Header */}
        <div className="mb-8">
          <h1 className="text-3xl font-bold text-gray-900 dark:text-white mb-2">
            Checkout
          </h1>
          <p className="text-gray-600 dark:text-gray-400">
            Complete your order in a few simple steps
          </p>
        </div>

        <div className="grid lg:grid-cols-3 gap-8">
          {/* Main Content */}
          <div className="lg:col-span-2 space-y-6">
            {/* Progress Steps */}
            <Card>
              <CardContent className="p-6">
                <div className="flex items-center justify-between">
                  {[1, 2, 3].map((step) => (
                    <div key={step} className="flex items-center">
                      <div className={`
                        w-8 h-8 rounded-full flex items-center justify-center text-sm font-semibold
                        ${currentStep >= step 
                          ? 'bg-orange-500 text-white' 
                          : 'bg-gray-200 text-gray-600'
                        }
                      `}>
                        {step}
                      </div>
                      <div className="ml-2">
                        <div className="text-sm font-medium">
                          {step === 1 && 'Delivery Info'}
                          {step === 2 && 'Payment'}
                          {step === 3 && 'Review'}
                        </div>
                      </div>
                      {step < 3 && (
                        <div className={`w-16 h-0.5 mx-4 ${
                          currentStep > step ? 'bg-orange-500' : 'bg-gray-200'
                        }`} />
                      )}
                    </div>
                  ))}
                </div>
              </CardContent>
            </Card>

            {/* Step 1: Delivery Information */}
            {currentStep === 1 && (
              <Card>
                <CardHeader>
                  <CardTitle className="flex items-center gap-2">
                    <MapPin className="h-5 w-5 text-orange-500" />
                    Delivery Information
                  </CardTitle>
                </CardHeader>
                <CardContent className="space-y-4">
                  {/* Address Selection */}
                  <div>
                    <Label>Delivery Address *</Label>
                    {selectedAddress ? (
                      <Card className="mt-2 p-4 bg-green-50 border-green-200">
                        <div className="flex items-start justify-between">
                          <div className="flex-1">
                            <div className="flex items-center gap-2 mb-2">
                              <MapPin className="h-4 w-4 text-green-600" />
                              <span className="font-medium text-green-900">{selectedAddress.label}</span>
                              {selectedAddress.is_default && (
                                <Badge variant="secondary" className="text-xs">Default</Badge>
                              )}
                            </div>
                            <p className="text-sm text-green-700 mb-1">{selectedAddress.address_line1}</p>
                            {selectedAddress.address_line2 && (
                              <p className="text-sm text-green-600 mb-1">{selectedAddress.address_line2}</p>
                            )}
                            <p className="text-xs text-green-600">
                              {selectedAddress.city}, {selectedAddress.pincode}
                            </p>
                          </div>
                          <Button
                            variant="outline"
                            size="sm"
                            onClick={() => setShowAddressPicker(true)}
                            className="text-orange-600 border-orange-200 hover:bg-orange-50"
                          >
                            <Edit2 className="h-3 w-3 mr-1" />
                            Change
                          </Button>
                        </div>
                      </Card>
                    ) : (
                      <div className="mt-2 space-y-3">
                        <Button
                          onClick={() => setShowAddressPicker(true)}
                          className="w-full bg-gradient-to-r from-orange-500 to-red-500 hover:from-orange-600 hover:to-red-600"
                        >
                          <MapPin className="h-4 w-4 mr-2" />
                          Choose Delivery Address
                        </Button>
                        <div className="flex items-center gap-2 text-sm text-gray-500">
                          <Navigation className="h-4 w-4" />
                          <span>Use current location, search on map, or select from saved addresses</span>
                        </div>
                      </div>
                    )}
                  </div>

                  {/* Phone Number */}
                  <div>
                    <Label htmlFor="phone">Phone Number *</Label>
                    <Input
                      id="phone"
                      type="tel"
                      placeholder="+94 XX XXX XXXX"
                      value={deliveryInfo.phone}
                      onChange={(e) => handleInputChange('phone', e.target.value)}
                      className="mt-1"
                    />
                  </div>

                  {/* Delivery Instructions */}
                  <div>
                    <Label htmlFor="instructions">Delivery Instructions (Optional)</Label>
                    <Textarea
                      id="instructions"
                      placeholder="Any special delivery instructions..."
                      value={deliveryInfo.instructions}
                      onChange={(e) => handleInputChange('instructions', e.target.value)}
                      className="mt-1"
                    />
                  </div>
                </CardContent>
              </Card>
            )}

            {/* Step 2: Payment Method */}
            {currentStep === 2 && (
              <Card>
                <CardHeader>
                  <CardTitle className="flex items-center gap-2">
                    <CreditCard className="h-5 w-5 text-orange-500" />
                    Payment Method
                  </CardTitle>
                </CardHeader>
                <CardContent>
                  <RadioGroup value={paymentMethod} onValueChange={setPaymentMethod}>
                    <div className="space-y-4">
                      {availablePaymentMethods.map((method) => (
                        <div 
                          key={method.id}
                          className={`flex items-center space-x-3 p-4 border rounded-lg hover:bg-gray-50 dark:hover:bg-gray-800 ${
                            !method.enabled ? 'opacity-50 cursor-not-allowed' : ''
                          }`}
                        >
                          <RadioGroupItem 
                            value={method.id} 
                            id={method.id} 
                            disabled={!method.enabled}
                          />
                          <Label htmlFor={method.id} className="flex-1 cursor-pointer">
                            <div className="flex items-center justify-between">
                              <div>
                                <div className="font-medium">{method.name}</div>
                                <div className="text-sm text-gray-500">
                                  {method.id === 'cash' && 'Pay when your order arrives'}
                                  {method.id === 'card' && 'Pay securely with your card'}
                                  {method.id === 'online' && 'PayPal, Stripe, or other online methods'}
                                </div>
                              </div>
                              {method.id === 'cash' && <Badge variant="secondary">Recommended</Badge>}
                              {!method.enabled && <Badge variant="outline">Coming Soon</Badge>}
                            </div>
                          </Label>
                        </div>
                      ))}
                    </div>
                  </RadioGroup>

                  {/* Card Details Form */}
                  {paymentMethod === 'card' && (
                    <div className="mt-6 p-4 border rounded-lg bg-gray-50 dark:bg-gray-800">
                      <h4 className="font-medium mb-4">Card Details</h4>
                      <div className="grid grid-cols-1 md:grid-cols-2 gap-4">
                        <div className="md:col-span-2">
                          <Label htmlFor="cardNumber">Card Number *</Label>
                          <Input
                            id="cardNumber"
                            placeholder="1234 5678 9012 3456"
                            value={cardDetails.cardNumber}
                            onChange={(e) => handleCardInputChange('cardNumber', e.target.value)}
                            className="mt-1"
                            maxLength={19}
                          />
                        </div>
                        <div className="md:col-span-2">
                          <Label htmlFor="cardHolder">Cardholder Name *</Label>
                          <Input
                            id="cardHolder"
                            placeholder="John Doe"
                            value={cardDetails.cardHolder}
                            onChange={(e) => handleCardInputChange('cardHolder', e.target.value)}
                            className="mt-1"
                          />
                        </div>
                        <div>
                          <Label htmlFor="expiryMonth">Expiry Month *</Label>
                          <Select
                            value={cardDetails.expiryMonth}
                            onValueChange={(value) => handleCardInputChange('expiryMonth', value)}
                          >
                            <SelectTrigger className="mt-1">
                              <SelectValue placeholder="MM" />
                            </SelectTrigger>
                            <SelectContent>
                              {Array.from({ length: 12 }, (_, i) => (
                                <SelectItem key={i + 1} value={(i + 1).toString().padStart(2, '0')}>
                                  {(i + 1).toString().padStart(2, '0')}
                                </SelectItem>
                              ))}
                            </SelectContent>
                          </Select>
                        </div>
                        <div>
                          <Label htmlFor="expiryYear">Expiry Year *</Label>
                          <Select
                            value={cardDetails.expiryYear}
                            onValueChange={(value) => handleCardInputChange('expiryYear', value)}
                          >
                            <SelectTrigger className="mt-1">
                              <SelectValue placeholder="YYYY" />
                            </SelectTrigger>
                            <SelectContent>
                              {Array.from({ length: 10 }, (_, i) => {
                                const year = new Date().getFullYear() + i;
                                return (
                                  <SelectItem key={year} value={year.toString()}>
                                    {year}
                                  </SelectItem>
                                );
                              })}
                            </SelectContent>
                          </Select>
                        </div>
                        <div>
                          <Label htmlFor="cvv">CVV *</Label>
                          <Input
                            id="cvv"
                            placeholder="123"
                            value={cardDetails.cvv}
                            onChange={(e) => handleCardInputChange('cvv', e.target.value)}
                            className="mt-1"
                            maxLength={4}
                            type="password"
                          />
                        </div>
                        <div className="flex items-center space-x-2">
                          <input
                            type="checkbox"
                            id="saveCard"
                            checked={savePaymentMethod}
                            onChange={(e) => setSavePaymentMethod(e.target.checked)}
                            className="rounded"
                          />
                          <Label htmlFor="saveCard" className="text-sm">
                            Save this card for future orders
                          </Label>
                        </div>
                      </div>
                    </div>
                  )}

                  {/* Security Notice */}
                  <div className="mt-4 flex items-center gap-2 text-sm text-gray-500">
                    <Shield className="h-4 w-4 text-green-500" />
                    <span>Your payment information is encrypted and secure</span>
                  </div>
                </CardContent>
              </Card>
            )}

            {/* Step 3: Order Review */}
            {currentStep === 3 && (
              <Card>
                <CardHeader>
                  <CardTitle className="flex items-center gap-2">
                    <CheckCircle className="h-5 w-5 text-orange-500" />
                    Review Your Order
                  </CardTitle>
                </CardHeader>
                <CardContent>
                  <div className="space-y-4">
                    {/* Delivery Info Summary */}
                    <div className="bg-gray-50 dark:bg-gray-800 rounded-lg p-4">
                      <h4 className="font-medium mb-2">Delivery Information</h4>
                      <div className="text-sm text-gray-600 dark:text-gray-400">
                        {selectedAddress ? (
                          <>
                            <div className="flex items-center gap-2 mb-1">
                              <MapPin className="h-4 w-4" />
                              <span className="font-medium">{selectedAddress.label}</span>
                            </div>
                            <div className="ml-6 mb-2">
                              <p>{selectedAddress.address_line1}</p>
                              {selectedAddress.address_line2 && <p>{selectedAddress.address_line2}</p>}
                              <p>{selectedAddress.city}, {selectedAddress.pincode}</p>
                            </div>
                            <div className="flex items-center gap-2 mb-1">
                              <Phone className="h-4 w-4" />
                              {deliveryInfo.phone}
                            </div>
                            {deliveryInfo.instructions && (
                              <div className="flex items-center gap-2">
                                <Clock className="h-4 w-4" />
                                {deliveryInfo.instructions}
                              </div>
                            )}
                          </>
                        ) : (
                          <div className="text-red-500">No delivery address selected</div>
                        )}
                      </div>
                    </div>

                    {/* Payment Method Summary */}
                    <div className="bg-gray-50 dark:bg-gray-800 rounded-lg p-4">
                      <h4 className="font-medium mb-2">Payment Method</h4>
                      <div className="text-sm text-gray-600 dark:text-gray-400">
                        {paymentMethod === 'cash' && (
                          <div className="flex items-center gap-2">
                            <CreditCard className="h-4 w-4" />
                            <span>Cash on Delivery - Pay when your order arrives</span>
                          </div>
                        )}
                        {paymentMethod === 'card' && (
                          <div>
                            <div className="flex items-center gap-2 mb-1">
                              <CreditCard className="h-4 w-4" />
                              <span>Credit/Debit Card</span>
                            </div>
                            <div className="ml-6 text-xs">
                              <p>Card ending in: {cardDetails.cardNumber.slice(-4) || '****'}</p>
                              <p>Expires: {cardDetails.expiryMonth || 'MM'}/{cardDetails.expiryYear || 'YYYY'}</p>
                              {savePaymentMethod && <p className="text-green-600">✓ Card will be saved for future orders</p>}
                            </div>
                          </div>
                        )}
                        {paymentMethod === 'online' && (
                          <div className="flex items-center gap-2">
                            <CreditCard className="h-4 w-4" />
                            <span>Online Payment (PayPal, Stripe, etc.)</span>
                          </div>
                        )}
                      </div>
                    </div>

                    {/* Order Notes */}
                    <div>
                      <Label htmlFor="orderNotes">Order Notes (Optional)</Label>
                      <Textarea
                        id="orderNotes"
                        placeholder="Any special requests for your order..."
                        value={orderNotes}
                        onChange={(e) => setOrderNotes(e.target.value)}
                        className="mt-1"
                      />
                    </div>
                  </div>
                </CardContent>
              </Card>
            )}

            {/* Navigation Buttons */}
            <div className="flex justify-between">
              <Button
                variant="outline"
                onClick={handlePreviousStep}
                disabled={currentStep === 1}
              >
                Previous
              </Button>
              
              {currentStep < 3 ? (
                <Button
                  onClick={handleNextStep}
                  className="bg-gradient-to-r from-orange-500 to-red-500 hover:from-orange-600 hover:to-red-600"
                >
                  Next
                </Button>
              ) : (
                <Button
                  onClick={handlePlaceOrder}
                  disabled={isProcessing}
                  className="bg-gradient-to-r from-green-500 to-green-600 hover:from-green-600 hover:to-green-700"
                >
                  {isProcessing ? 'Processing...' : 'Place Order'}
                </Button>
              )}
            </div>
          </div>

          {/* Order Summary Sidebar */}
          <div className="lg:col-span-1">
            <Card className="sticky top-24">
              <CardHeader>
                <CardTitle className="flex items-center gap-2">
                  <Truck className="h-5 w-5 text-orange-500" />
                  Order Summary
                </CardTitle>
              </CardHeader>
              <CardContent>
                {/* Cart Items */}
                <ScrollArea className="max-h-64 mb-4">
                  <div className="space-y-3">
                    {cart.map((item: CartItem) => (
                      <div key={item.id} className="flex items-center space-x-3">
                        <div className="w-12 h-12 flex-shrink-0">
                          <img
                            src={item.food_image || getFoodPlaceholder(48, 48)}
                            alt={item.food_name}
                            className="w-full h-full object-cover rounded-lg"
                            onError={(e) => {
                              e.currentTarget.src = getFoodPlaceholder(48, 48);
                            }}
                          />
                        </div>
                        <div className="flex-1 min-w-0">
                          <h4 className="font-medium text-sm truncate">{item.food_name}</h4>
                          <p className="text-xs text-gray-500">by {item.cook_name} - {item.size}</p>
                          <div className="flex items-center justify-between">
                            <span className="text-sm">Qty: {item.quantity}</span>
                            <span className="text-sm font-semibold">LKR {parseFloat((item.total_price || 0).toString()).toFixed(2)}</span>
                          </div>
                        </div>
                      </div>
                    ))}
                  </div>
                </ScrollArea>

                <Separator />

                {/* Price Breakdown */}
                <div className="space-y-2 mt-4">
                  <div className="flex justify-between text-sm">
                    <span>Subtotal</span>
                    <span>LKR {subtotal.toFixed(2)}</span>
                  </div>
                  <div className="flex justify-between text-sm">
                    <span>Delivery Fee</span>
                    <span>{deliveryFee === 0 ? 'Free' : `LKR ${deliveryFee.toFixed(2)}`}</span>
                  </div>
                  <div className="flex justify-between text-sm">
                    <span>Taxes & Fees</span>
                    <span>LKR {taxAmount.toFixed(2)}</span>
                  </div>
                  <Separator />
                  <div className="flex justify-between text-lg font-bold">
                    <span>Total</span>
                    <span className="text-orange-600">LKR {total.toFixed(2)}</span>
                  </div>
                </div>

                {/* Security Notice */}
                <div className="flex items-center gap-2 mt-4 text-sm text-gray-500">
                  <Shield className="h-4 w-4 text-green-500" />
                  <span>Secure checkout with SSL encryption</span>
                </div>
              </CardContent>
            </Card>
          </div>
        </div>
      </div>

      {/* Google Maps Address Picker Modal */}
      <GoogleMapsAddressPicker
        isOpen={showAddressPicker}
        onClose={() => setShowAddressPicker(false)}
        onAddressSelect={(address) => {
          setSelectedAddress(address);
          setShowAddressPicker(false);
          toast.success(`Selected ${address.label} address`);
        }}
        selectedAddress={selectedAddress}
>>>>>>> 804f206f
      />
    </div>
  );
};

export default Checkout;<|MERGE_RESOLUTION|>--- conflicted
+++ resolved
@@ -1,5 +1,5 @@
 import React, { useState, useEffect } from 'react';
-import { useNavigate, useLocation } from 'react-router-dom';
+import { useNavigate } from 'react-router-dom';
 import { Card, CardContent, CardHeader, CardTitle } from '@/components/ui/card';
 import { Button } from '@/components/ui/button';
 import { Input } from '@/components/ui/input';
@@ -9,9 +9,6 @@
 import { Separator } from '@/components/ui/separator';
 import { ScrollArea } from '@/components/ui/scroll-area';
 import { RadioGroup, RadioGroupItem } from '@/components/ui/radio-group';
-<<<<<<< HEAD
-import { useDatabaseCart } from '@/context/DatabaseCartContext';
-=======
 import {
   Select,
   SelectContent,
@@ -20,10 +17,8 @@
   SelectValue,
 } from '@/components/ui/select';
 import { useCart } from '@/context/CartContext';
->>>>>>> 804f206f
 import { useAuth } from '@/context/AuthContext';
 import GoogleMapsAddressPicker from '@/components/checkout/GoogleMapsAddressPicker';
-import ChefSyncCheckout from '@/components/checkout/ChefSyncCheckout';
 import { 
   ArrowLeft,
   CreditCard,
@@ -49,15 +44,6 @@
 
 const Checkout: React.FC = () => {
   const navigate = useNavigate();
-<<<<<<< HEAD
-  const location = useLocation();
-  const chefId = location.state?.chefId;
-  const chefName = location.state?.chefName;
-  
-  const handleClose = () => {
-    // Navigate back to menu or cart when user closes checkout
-    navigate('/menu');
-=======
   const { cartSummary, clearCart, refreshCart } = useCart();
   const { user, isAuthenticated } = useAuth();
   const [isProcessing, setIsProcessing] = useState(false);
@@ -170,25 +156,14 @@
     } else if (currentStep === 2) {
       setCurrentStep(3);
     }
->>>>>>> 804f206f
   };
 
-  const handleOrderSuccess = () => {
-    // After successful order, navigate to customer orders page
-    navigate('/customer/orders');
+  const handlePreviousStep = () => {
+    if (currentStep > 1) {
+      setCurrentStep(currentStep - 1);
+    }
   };
 
-<<<<<<< HEAD
-  return (
-    <div className="min-h-screen bg-gray-50 dark:bg-gray-900 pt-16">
-      {/* Render ChefSyncCheckout as full-page modal */}
-      <ChefSyncCheckout 
-        isOpen={true} 
-        onClose={handleClose} 
-        onOrderSuccess={handleOrderSuccess}
-        chefId={chefId}
-        chefName={chefName}
-=======
   const handlePlaceOrder = async () => {
     if (!selectedAddress) {
       toast.error('Please select a delivery address');
@@ -792,7 +767,6 @@
           toast.success(`Selected ${address.label} address`);
         }}
         selectedAddress={selectedAddress}
->>>>>>> 804f206f
       />
     </div>
   );
