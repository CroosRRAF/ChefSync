--- conflicted
+++ resolved
@@ -26,39 +26,24 @@
       value: "18",
       change: "+5 today",
       icon: ClipboardList,
-<<<<<<< HEAD
-      color: "text-blue-600",
-      bgColor: "bg-blue-50"
-=======
       color: "text-blue-600 dark:text-blue-400",
       bgColor: "bg-blue-50 dark:bg-blue-900/20"
->>>>>>> 30502eca
     },
     {
       title: "Completed Orders",
       value: "127",
       change: "+12 today",
       icon: CheckCircle2,
-<<<<<<< HEAD
-      color: "text-green-600",
-      bgColor: "bg-green-50"
-=======
       color: "text-green-600 dark:text-green-400",
       bgColor: "bg-green-50 dark:bg-green-900/20"
->>>>>>> 30502eca
     },
     {
       title: "Bulk Orders",
       value: "8",
       change: "+2 pending",
       icon: Package,
-<<<<<<< HEAD
-      color: "text-purple-600",
-      bgColor: "bg-purple-50"
-=======
       color: "text-purple-600 dark:text-purple-400",
       bgColor: "bg-purple-50 dark:bg-purple-900/20"
->>>>>>> 30502eca
     }
   ];
 
@@ -151,11 +136,7 @@
                     {[...Array(5)].map((_, i) => (
                       <Star 
                         key={i} 
-<<<<<<< HEAD
-                        className={`h-3 w-3 ${i < review.rating ? "fill-yellow-400 text-yellow-400" : "text-gray-300"}`} 
-=======
                         className={`h-3 w-3 ${i < review.rating ? "fill-yellow-400 text-yellow-400" : "text-gray-300 dark:text-gray-600"}`} 
->>>>>>> 30502eca
                       />
                     ))}
                   </div>
