import axios from "axios";

// Use Vite dev proxy by default to avoid protocol mismatches in development.
const API_BASE_URL = import.meta.env.VITE_API_BASE_URL || "/api";

// Create axios instance with default config
const apiClient = axios.create({
  baseURL: API_BASE_URL,
  headers: {
    "Content-Type": "application/json",
  },
});

// Request interceptor to add auth token
apiClient.interceptors.request.use(
  (config) => {
    const token = localStorage.getItem("access_token");
    if (token) {
      config.headers.Authorization = `Bearer ${token}`;
    }
    return config;
  },
  (error) => {
    return Promise.reject(error);
  }
);

// Response interceptor to handle common errors
apiClient.interceptors.response.use(
  (response) => {
    return response;
  },
  (error) => {
    // Enhanced error handling for different error types
    if (error.response?.status === 401) {
      // Handle unauthorized access
<<<<<<< HEAD
      localStorage.removeItem('access_token');
      localStorage.removeItem('refresh_token');
      window.location.href = '/auth/login';
=======
      localStorage.removeItem("access_token");
      localStorage.removeItem("refresh_token");
      window.location.href = "/login";
>>>>>>> 804f206f
    } else if (error.response?.status === 500) {
      // Handle server errors with detailed logging
      console.error("🚨 Server Error (500) in Admin API:", {
        url: error.config?.url,
        method: error.config?.method,
        status: error.response.status,
        statusText: error.response.statusText,
        data: error.response.data,
        timestamp: new Date().toISOString(),
      });

      // Show user-friendly error message
      const errorMessage =
        error.response.data?.error ||
        error.response.data?.message ||
        "Server error occurred. Please try again later or contact support.";

      // You could dispatch to a global error handler or toast system here
      console.warn("User-friendly error:", errorMessage);
    } else if (error.response?.status >= 400 && error.response?.status < 500) {
      // Handle client errors (400-499)
      console.warn("Client Error in Admin API:", {
        status: error.response.status,
        message: error.response.data?.error || error.response.data?.message,
        url: error.config?.url,
      });
    } else if (
      error.code === "ERR_NETWORK" ||
      error.code === "ERR_CONNECTION_REFUSED"
    ) {
      // Handle network errors
      console.error("🌐 Network Error:", {
        code: error.code,
        message:
          "Unable to connect to server. Please check your internet connection.",
        url: error.config?.url,
      });
    } else {
      // Handle other errors
      console.error("❌ Unexpected Error in Admin API:", {
        code: error.code,
        message: error.message,
        url: error.config?.url,
      });
    }

    return Promise.reject(error);
  }
);

// Types for admin dashboard
export interface DashboardStats {
  total_users: number;
  active_users: number;
  new_users_today: number;
  new_users_this_week: number;
  new_users_this_month: number;
  user_growth: number;

  total_chefs: number;
  active_chefs: number;
  pending_chef_approvals: number;
  pending_user_approvals: number; // New field for actual user approvals
  chef_growth: number;

  total_orders: number;
  orders_today: number;
  orders_this_week: number;
  orders_this_month: number;
  order_growth: number;

  total_revenue: number;
  revenue_today: number;
  revenue_this_week: number;
  revenue_this_month: number;
  revenue_growth: number;

  total_foods: number;
  active_foods: number;
  pending_food_approvals: number;
  foods_growth: number;

  total_delivery_agents: number;
  active_delivery_agents: number;
  delivery_growth: number;

  chefs_growth: number;

  system_health_score: number;
  active_sessions: number;
  unread_notifications: number;
  pending_backups: number;
}

export interface SystemHealth {
  overall_health: string;
  health_score: number;
  cpu_usage: number;
  memory_usage: number;
  disk_usage: number;
  database_connections: number;
  response_time: number;
  error_rate: number;
  uptime: string;
  last_backup: string | null;
  alerts: Array<{
    type: string;
    message: string;
  }>;
}

export interface AdminUser {
  id: number;
  email: string;
  name: string;
  role: string;
  is_active: boolean;
  approval_status?: string; // Backend returns this field
  // Synthetic field derived in frontend for UI filters that still expect a single 'status'
  // Values: 'active' | 'inactive' | 'pending' | 'approved' | 'rejected'
  status?: string;
  last_login: string | null;
  date_joined: string;
  total_orders: number;
  total_spent: number;
  // Additional fields for enhanced user data
  phone_no?: string;
  address?: string;
  gender?: string;
  approval_notes?: string;
  documents?: Array<{
    id: number;
    file_name: string;
    document_type: string;
    uploaded_at: string;
    file_url: string;
    status: string;
    admin_notes: string;
  }>;
}

export interface AdminOrder {
  id: number;
  order_number: string;
  customer_name: string;
  customer_email: string;
  status: string;
  total_amount: number | string; // API might return string
  created_at: string;
  updated_at: string;
  payment_status: string;
  items_count: number | string; // API might return string
}

export interface AdminNotification {
  id: number;
  title: string;
  message: string;
  notification_type: string;
  priority: string;
  is_read: boolean;
  is_active: boolean;
  created_at: string;
  read_at: string | null;
  expires_at: string | null;
  time_ago: string;
  is_expired: boolean;
  metadata: Record<string, any>;
}

export interface AdminActivityLog {
  id: number;
  admin: number;
  admin_email: string;
  admin_name: string;
  action: string;
  resource_type: string;
  resource_id: string | null;
  description: string;
  ip_address: string | null;
  user_agent: string | null;
  timestamp: string;
  time_ago: string;
  metadata: Record<string, any>;
}

export interface SystemSetting {
  id: number;
  key: string;
  value: string;
  typed_value: any;
  setting_type: string;
  category: string;
  description: string;
  is_public: boolean;
  is_encrypted: boolean;
  default_value: string;
  validation_rules: Record<string, any>;
  updated_by: number | null;
  updated_at: string;
  created_at: string;
}

export interface PaginationInfo {
  page: number;
  limit: number;
  total: number;
  pages: number;
}

export interface UserListResponse {
  users: AdminUser[];
  pagination: PaginationInfo;
}

export interface OrderListResponse {
  orders: AdminOrder[];
  pagination: PaginationInfo;
}

class AdminService {
  private baseUrl = "/admin-management";

  // Map backend approval_status + is_active -> single synthetic status string for legacy UI filters
  private deriveUserStatus(user: {
    is_active: boolean;
    approval_status?: string | null;
  }): string {
    if (!user.is_active) return "inactive";
    const appr = (user.approval_status || "").toLowerCase();
    if (appr === "pending") return "pending";
    if (appr === "rejected") return "rejected";
    if (appr === "approved") return "active";
    return user.is_active ? "active" : "inactive";
  }

  // Chart/Growth analytics types
  async getRevenueTrend(days: number = 30): Promise<{
    chart_type: string;
    title: string;
    data: {
      labels: string[];
      datasets: Array<{ label: string; data: number[] }>;
    };
    total_revenue: number;
  }> {
    try {
      const res = await apiClient.get(
        `${this.baseUrl}/dashboard/revenue_trend/`,
        {
          params: { days },
        }
      );
      return res.data;
    } catch (error) {
      console.error("Error fetching revenue trend:", error);
      throw new Error("Failed to fetch revenue trend");
    }
  }

  async getOrdersTrend(days: number = 30): Promise<{
    chart_type: string;
    title: string;
    data: {
      labels: string[];
      datasets: Array<{ label: string; data: number[] }>;
    };
    total_orders: number;
  }> {
    try {
      const res = await apiClient.get(
        `${this.baseUrl}/dashboard/orders_trend/`,
        {
          params: { days },
        }
      );
      return res.data;
    } catch (error) {
      console.error("Error fetching orders trend:", error);
      throw new Error("Failed to fetch orders trend");
    }
  }

  async getWeeklyPerformance(days: number = 30): Promise<{
    chart_type: string;
    title: string;
    data: {
      labels: string[];
      datasets: Array<{
        data: number[];
        backgroundColor?: string[];
        borderWidth?: number;
      }>;
    };
    total_orders: number;
  }> {
    try {
      const res = await apiClient.get(
        `${this.baseUrl}/dashboard/weekly_performance/`,
        {
          params: { days },
        }
      );
      return res.data;
    } catch (error) {
      console.error("Error fetching weekly performance:", error);
      throw new Error("Failed to fetch weekly performance");
    }
  }

  async getGrowthAnalytics(days: number = 30): Promise<{
    chart_type: string;
    title: string;
    data: {
      labels: string[];
      datasets: Array<{ label: string; data: number[] }>;
    };
    total_new_users: number;
    total_new_orders: number;
  }> {
    try {
      const res = await apiClient.get(
        `${this.baseUrl}/dashboard/growth_analytics/`,
        {
          params: { days },
        }
      );
      return res.data;
    } catch (error) {
      console.error("Error fetching growth analytics:", error);
      throw new Error("Failed to fetch growth analytics");
    }
  }

  // Dashboard Statistics
  async getDashboardStats(): Promise<DashboardStats> {
    try {
      const response = await apiClient.get(`${this.baseUrl}/dashboard/stats/`);

      // Optional debug log in dev to verify backend field names
      if (import.meta.env.DEV) {
        // eslint-disable-next-line no-console
        console.debug("[AdminService] dashboard/stats raw:", response.data);
      }

      // Normalize and coerce types to protect UI from shape mismatches
      const d = response.data || {};
      const normalized: DashboardStats = {
        total_users: Number(d.total_users) || 0,
        active_users: Number(d.active_users) || 0,
        new_users_today: Number(d.new_users_today) || 0,
        new_users_this_week: Number(d.new_users_this_week) || 0,
        new_users_this_month: Number(d.new_users_this_month) || 0,
        user_growth: Number(d.user_growth) || 0,

        total_chefs: Number(d.total_chefs) || 0,
        active_chefs: Number(d.active_chefs) || 0,
        pending_chef_approvals: Number(d.pending_chef_approvals) || 0,
        pending_user_approvals: Number(d.pending_user_approvals) || 0,
        chef_growth: Number(d.chef_growth) || 0,

        total_orders: Number(d.total_orders) || 0,
        orders_today: Number(d.orders_today) || 0,
        orders_this_week: Number(d.orders_this_week) || 0,
        orders_this_month: Number(d.orders_this_month) || 0,
        order_growth: Number(d.order_growth) || 0,

        total_revenue: Number(d.total_revenue) || 0,
        revenue_today: Number(d.revenue_today) || 0,
        revenue_this_week: Number(d.revenue_this_week) || 0,
        revenue_this_month: Number(d.revenue_this_month) || 0,
        revenue_growth: Number(d.revenue_growth) || 0,

        total_foods: Number(d.total_foods) || 0,
        active_foods: Number(d.active_foods) || 0,
        pending_food_approvals: Number(d.pending_food_approvals) || 0,
        foods_growth: Number(d.foods_growth) || 0,

        total_delivery_agents: Number(d.total_delivery_agents) || 0,
        active_delivery_agents: Number(d.active_delivery_agents) || 0,
        delivery_growth: Number(d.delivery_growth) || 0,

        chefs_growth: Number(d.chefs_growth) || Number(d.chef_growth) || 0,

        system_health_score: Number(d.system_health_score) || 0,
        active_sessions: Number(d.active_sessions) || 0,
        unread_notifications: Number(d.unread_notifications) || 0,
        pending_backups: Number(d.pending_backups) || 0,
      };

      return normalized;
    } catch (error: any) {
      console.error("Error fetching dashboard stats:", error);
      if (error.response?.status === 401) {
        throw new Error("Authentication required. Please log in again.");
      } else if (error.response?.status === 403) {
        throw new Error(
          "You do not have permission to access admin dashboard."
        );
      } else if (error.response?.status === 404) {
        throw new Error(
          "Admin dashboard endpoint not found. Please check if the backend server is running."
        );
      }
      throw new Error("Failed to fetch dashboard statistics");
    }
  }

  async getSystemHealth(): Promise<SystemHealth> {
    try {
      const response = await apiClient.get(
        `${this.baseUrl}/dashboard/system_health/`
      );
      return response.data;
    } catch (error) {
      console.error("Error fetching system health:", error);
      throw new Error("Failed to fetch system health");
    }
  }

  async getRecentActivities(limit: number = 10): Promise<AdminActivityLog[]> {
    try {
      const response = await apiClient.get(
        `${this.baseUrl}/dashboard/recent_activities/`,
        {
          params: { limit },
        }
      );
      return response.data;
    } catch (error) {
      console.error("Error fetching recent activities:", error);
      throw new Error("Failed to fetch recent activities");
    }
  }

  async getRecentOrders(limit: number = 10): Promise<AdminOrder[]> {
    try {
      const response = await apiClient.get(
        `${this.baseUrl}/dashboard/recent_orders/`,
        {
          params: { limit },
        }
      );

      // Transform data to ensure type safety
      const orders: AdminOrder[] = response.data.map((order: any) => ({
        ...order,
        total_amount:
          typeof order.total_amount === "string"
            ? parseFloat(order.total_amount)
            : Number(order.total_amount) || 0,
        items_count: Number(order.items_count) || 0,
        id: Number(order.id) || 0,
      }));

      return orders;
    } catch (error) {
      console.error("Error fetching recent orders:", error);
      throw new Error("Failed to fetch recent orders");
    }
  }

  // User Management
  async getUsers(
    params: {
      page?: number;
      limit?: number;
      search?: string;
      role?: string;
      status?: string;
      sort_by?: string;
      sort_order?: string;
    } = {}
  ): Promise<UserListResponse> {
    try {
      const response = await apiClient.get(
        `${this.baseUrl}/users/list_users/`,
        {
          params: {
            page: params.page || 1,
            limit: params.limit || 25,
            search: params.search || "",
            role: params.role || "",
            status: params.status || "",
            sort_by: params.sort_by || "date_joined",
            sort_order: params.sort_order || "desc",
          },
        }
      );
      const data = response.data as UserListResponse;
      // Attach synthetic status for UI that still expects it
      const usersWithStatus = (data.users || []).map((u) => ({
        ...u,
        status: this.deriveUserStatus({
          is_active: Boolean((u as any).is_active),
          approval_status: (u as any).approval_status,
        }),
      }));
      return {
        users: usersWithStatus,
        pagination: data.pagination,
      };
    } catch (error) {
      console.error("Error fetching users:", error);
      throw new Error("Failed to fetch users");
    }
  }

  async updateUserStatus(
    userId: number,
    action: "activate" | "deactivate"
  ): Promise<void> {
    try {
      await apiClient.patch(
        `${this.baseUrl}/users/${userId}/update_user_status/`,
        {
          action,
        }
      );
    } catch (error) {
      console.error("Error updating user status:", error);
      throw new Error(`Failed to ${action} user`);
    }
  }

  // Bulk User Operations
  async bulkActivateUsers(
    userIds: number[]
  ): Promise<{ message: string; updated_count: number }> {
    try {
      const response = await apiClient.post(
        `${this.baseUrl}/users/bulk_activate/`,
        {
          user_ids: userIds,
        }
      );
      return response.data;
    } catch (error) {
      console.error("Error bulk activating users:", error);
      throw new Error("Failed to bulk activate users");
    }
  }

  async bulkDeactivateUsers(
    userIds: number[]
  ): Promise<{ message: string; updated_count: number }> {
    try {
      const response = await apiClient.post(
        `${this.baseUrl}/users/bulk_deactivate/`,
        {
          user_ids: userIds,
        }
      );
      return response.data;
    } catch (error) {
      console.error("Error bulk deactivating users:", error);
      throw new Error("Failed to bulk deactivate users");
    }
  }

  async bulkDeleteUsers(
    userIds: number[]
  ): Promise<{ message: string; updated_count: number }> {
    try {
      const response = await apiClient.post(
        `${this.baseUrl}/users/bulk_delete/`,
        {
          user_ids: userIds,
        }
      );
      return response.data;
    } catch (error) {
      console.error("Error bulk deleting users:", error);
      throw new Error("Failed to bulk delete users");
    }
  }

  // User Details and Management
  async getUserDetails(userId: number): Promise<any> {
    try {
      const response = await apiClient.get(
        `${this.baseUrl}/users/${userId}/details/`
      );
      return response.data;
    } catch (error) {
      console.error("Error fetching user details:", error);
      throw new Error("Failed to fetch user details");
    }
  }

  // Approval Management
  async getPendingApprovals(role?: "cook" | "delivery_agent"): Promise<{
    users: Array<{
      id: number;
      name: string;
      email: string;
      role: string;
      phone_no: string;
      address: string;
      created_at: string;
      approval_status: string;
      documents: Array<{
        id: number;
        file_name: string;
        document_type: string;
        uploaded_at: string;
        file_url: string;
      }>;
    }>;
    count: number;
  }> {
    try {
      const response = await apiClient.get(`/auth/admin/pending-approvals/`, {
        params: role ? { role } : {},
      });
      return response.data;
    } catch (error) {
      console.error("Error fetching pending approvals:", error);
      throw new Error("Failed to fetch pending approvals");
    }
  }

  // Enhanced pending approvals from admin management
  async getPendingApprovalsEnhanced(
    params: {
      page?: number;
      limit?: number;
      role?: string;
    } = {}
  ): Promise<{
    users: Array<{
      id: number;
      name: string;
      email: string;
      role: string;
      phone_no: string;
      address: string;
      gender: string;
      approval_status: string;
      approval_notes: string;
      date_joined: string;
      last_login: string | null;
      documents: Array<{
        id: number;
        file_name: string;
        document_type: string;
        uploaded_at: string;
        file_url: string;
        status: string;
        admin_notes: string;
      }>;
    }>;
    pagination: {
      page: number;
      limit: number;
      total: number;
      pages: number;
    };
  }> {
    try {
      const response = await apiClient.get(
        `${this.baseUrl}/users/pending_approvals/`,
        {
          params: {
            page: params.page || 1,
            limit: params.limit || 25,
            role: params.role || "",
          },
        }
      );
      return response.data;
    } catch (error) {
      console.error("Error fetching enhanced pending approvals:", error);
      throw new Error("Failed to fetch pending approvals");
    }
  }

  // Get comprehensive user details
  async getUserDetailsComprehensive(userId: number): Promise<{
    user: {
      id: number;
      name: string;
      email: string;
      phone_no: string;
      role: string;
      is_active: boolean;
      approval_status: string;
      approval_notes: string;
      approved_by: string | null;
      approved_at: string | null;
      date_joined: string;
      last_login: string | null;
      address: string;
      gender: string;
      email_verified: boolean;
      failed_login_attempts: number;
      account_locked: boolean;
      referral_code: string | null;
      total_referrals: number;
    };
    documents: Array<{
      id: number;
      file_name: string;
      document_type: string;
      uploaded_at: string;
      file_url: string;
      status: string;
      admin_notes: string;
      reviewed_by: string | null;
      reviewed_at: string | null;
    }>;
    orders: Array<{
      id: number;
      order_number: string;
      status: string;
      total_amount: number;
      payment_status: string;
      created_at: string;
      delivery_address: string;
      items_count: number;
    }>;
    complaints: Array<{
      id: number;
      reference_number: string;
      communication_type: string;
      subject: string;
      message: string;
      status: string;
      priority: string;
      created_at: string;
      admin_response: string;
      resolved_at: string | null;
    }>;
    addresses: Array<{
      id: number;
      address_type: string;
      label: string;
      full_address: string;
      is_default: boolean;
      created_at: string;
    }>;
    stats: {
      total_orders: number;
      total_spent: number;
      total_complaints: number;
      pending_complaints: number;
      total_documents: number;
      approved_documents: number;
      pending_documents: number;
    };
  }> {
    try {
      const response = await apiClient.get(
        `${this.baseUrl}/users/${userId}/details/`
      );
      return response.data;
    } catch (error) {
      console.error("Error fetching comprehensive user details:", error);
      throw new Error("Failed to fetch user details");
    }
  }

  async approveUser(
    userId: number,
    action: "approve" | "reject",
    notes: string = ""
  ): Promise<{
    message: string;
    user: {
      id: number;
      name: string;
      email: string;
      role: string;
      approval_status: string;
    };
  }> {
    try {
      const response = await apiClient.post(
        `/auth/admin/user/${userId}/approve/`,
        {
          action,
          notes,
        }
      );
      return response.data;
    } catch (error) {
      console.error("Error approving user:", error);
      throw new Error(`Failed to ${action} user`);
    }
  }

  async updateUser(
    userId: number,
    data: {
      name?: string;
      phone_no?: string;
      address?: string;
      role?: string;
      is_active?: boolean;
    }
  ): Promise<{ message: string; user: AdminUser }> {
    try {
      const response = await apiClient.patch(
        `${this.baseUrl}/users/${userId}/update_user/`,
        data
      );
      return response.data;
    } catch (error) {
      console.error("Error updating user:", error);
      throw new Error("Failed to update user");
    }
  }

  async deleteUser(userId: number): Promise<void> {
    try {
      await apiClient.delete(`${this.baseUrl}/users/${userId}/`);
    } catch (error) {
      console.error("Error deleting user:", error);
      throw new Error("Failed to delete user");
    }
  }

  async createUser(userData: {
    name: string;
    email: string;
    phone_no?: string;
    role: string;
    is_active?: boolean;
  }): Promise<AdminUser> {
    try {
      const response = await apiClient.post(`${this.baseUrl}/users/`, userData);
      return response.data;
    } catch (error) {
      console.error("Error creating user:", error);
      throw new Error("Failed to create user");
    }
  }

  // Order Management
  async getOrders(
    params: {
      page?: number;
      limit?: number;
      search?: string;
      status?: string;
      payment_status?: string;
      sort_by?: string;
      sort_order?: string;
    } = {}
  ): Promise<OrderListResponse> {
    try {
      const response = await apiClient.get(
        `${this.baseUrl}/orders/list_orders/`,
        {
          params: {
            page: params.page || 1,
            limit: params.limit || 25,
            search: params.search || "",
            status: params.status || "",
            payment_status: params.payment_status || "",
            sort_by: params.sort_by || "created_at",
            sort_order: params.sort_order || "desc",
          },
        }
      );
      return response.data;
    } catch (error) {
      console.error("Error fetching orders:", error);
      throw new Error("Failed to fetch orders");
    }
  }

  async getOrderDetails(orderId: number): Promise<any> {
    try {
      const response = await apiClient.get(
        `${this.baseUrl}/orders/${orderId}/details/`
      );
      return response.data;
    } catch (error) {
      console.error("Error fetching order details:", error);
      throw new Error("Failed to fetch order details");
    }
  }

  // Notifications
  async getNotifications(
    params: {
      is_read?: boolean;
      type?: string;
      priority?: string;
      is_active?: boolean;
    } = {}
  ): Promise<{
    count: number;
    next: string | null;
    previous: string | null;
    results: AdminNotification[];
  }> {
    try {
      const response = await apiClient.get(`${this.baseUrl}/notifications/`, {
        params: {
          is_read: params.is_read,
          type: params.type,
          priority: params.priority,
          is_active: params.is_active,
        },
      });
      // Backend returns { notifications: [...] }
      const data = response.data as {
        notifications?: AdminNotification[];
      } & Record<string, any>;
      const notifications = Array.isArray(data.notifications)
        ? data.notifications
        : [];
      return {
        count: notifications.length,
        next: null,
        previous: null,
        results: notifications,
      };
    } catch (error) {
      console.error("Error fetching notifications:", error);
      throw new Error("Failed to fetch notifications");
    }
  }

  async markNotificationRead(
    notificationId: number
  ): Promise<AdminNotification> {
    try {
      const response = await apiClient.patch(
        `${this.baseUrl}/notifications/${notificationId}/mark_read/`
      );
      return response.data;
    } catch (error) {
      console.error("Error marking notification as read:", error);
      throw new Error("Failed to mark notification as read");
    }
  }

  async markAllNotificationsRead(): Promise<{ message: string }> {
    try {
      const response = await apiClient.patch(
        `${this.baseUrl}/notifications/mark_all_read/`
      );
      return response.data;
    } catch (error) {
      console.error("Error marking all notifications as read:", error);
      throw new Error("Failed to mark all notifications as read");
    }
  }

  async getUnreadNotificationCount(): Promise<{ unread_count: number }> {
    try {
      const response = await apiClient.get(
        `${this.baseUrl}/notifications/unread_count/`
      );
      return response.data;
    } catch (error) {
      console.error("Error fetching unread notification count:", error);
      throw new Error("Failed to fetch unread notification count");
    }
  }

  // System Settings
  async getSystemSettings(
    params: {
      category?: string;
      is_public?: boolean;
    } = {}
  ): Promise<SystemSetting[]> {
    try {
      const response = await apiClient.get(`${this.baseUrl}/settings/`, {
        params: {
          category: params.category,
          is_public: params.is_public,
        },
      });
      return response.data;
    } catch (error) {
      console.error("Error fetching system settings:", error);
      throw new Error("Failed to fetch system settings");
    }
  }

  async updateSystemSetting(
    key: string,
    value: string
  ): Promise<SystemSetting> {
    try {
      const response = await apiClient.patch(
        `${this.baseUrl}/settings/${key}/`,
        {
          value,
        }
      );
      return response.data;
    } catch (error) {
      console.error("Error updating system setting:", error);
      throw new Error("Failed to update system setting");
    }
  }

  // Activity Logs
  async getActivityLogs(
    params: {
      admin?: number;
      action?: string;
      resource_type?: string;
      start_date?: string;
      end_date?: string;
    } = {}
  ): Promise<AdminActivityLog[]> {
    try {
      const response = await apiClient.get(`${this.baseUrl}/activity-logs/`, {
        params: {
          admin: params.admin,
          action: params.action,
          resource_type: params.resource_type,
          start_date: params.start_date,
          end_date: params.end_date,
        },
      });
      return response.data;
    } catch (error) {
      console.error("Error fetching activity logs:", error);
      throw new Error("Failed to fetch activity logs");
    }
  }

  // Utility methods
  async refreshDashboardData(): Promise<DashboardStats> {
    try {
      // Clear any cached data and fetch fresh stats
      const stats = await this.getDashboardStats();
      return stats;
    } catch (error) {
      console.error("Error refreshing dashboard data:", error);
      throw new Error("Failed to refresh dashboard data");
    }
  }

  async exportData(
    type: "users" | "orders" | "activity_logs",
    format: "csv" | "excel" | "pdf" = "csv"
  ): Promise<Blob> {
    try {
      const response = await apiClient.get(`${this.baseUrl}/export/${type}/`, {
        params: { format },
        responseType: "blob",
      });
      return response.data;
    } catch (error) {
      console.error("Error exporting data:", error);
      throw new Error("Failed to export data");
    }
  }

  // Quick actions
  async performQuickAction(
    actionType: string,
    params: Record<string, any> = {}
  ): Promise<any> {
    try {
      const response = await apiClient.post(
        `${this.baseUrl}/quick-actions/${actionType}/`,
        params
      );
      return response.data;
    } catch (error) {
      console.error("Error performing quick action:", error);
      throw new Error("Failed to perform quick action");
    }
  }

  // System maintenance
  async toggleMaintenanceMode(enabled: boolean): Promise<{ message: string }> {
    try {
      const response = await apiClient.post(
        `${this.baseUrl}/maintenance/toggle/`,
        {
          enabled,
        }
      );
      return response.data;
    } catch (error) {
      console.error("Error toggling maintenance mode:", error);
      throw new Error("Failed to toggle maintenance mode");
    }
  }

  async clearCache(): Promise<{ message: string }> {
    try {
      const response = await apiClient.post(
        `${this.baseUrl}/maintenance/clear-cache/`
      );
      return response.data;
    } catch (error) {
      console.error("Error clearing cache:", error);
      throw new Error("Failed to clear cache");
    }
  }

  async createBackup(
    backupType: "database" | "files" | "full" = "full"
  ): Promise<{ message: string }> {
    try {
      const response = await apiClient.post(`${this.baseUrl}/backup/create/`, {
        backup_type: backupType,
      });
      return response.data;
    } catch (error) {
      console.error("Error creating backup:", error);
      throw new Error("Failed to create backup");
    }
  }

  // Get weekly orders distribution for pie chart (shows orders by day of week)
  async getWeeklyOrdersDistribution(): Promise<{
    data: {
      labels: string[];
      datasets: Array<{ label: string; data: number[] }>;
    };
    total_orders: number;
    period: string;
  }> {
    try {
      const response = await apiClient.get(
        `/admin-management/dashboard/orders_distribution/?days=7`
      );
      return {
        data: response.data.data,
        total_orders:
          response.data.data.datasets[0]?.data.reduce(
            (sum: number, val: number) => sum + val,
            0
          ) || 0,
        period: "Last 7 days",
      };
    } catch (error) {
      console.error("Error fetching weekly orders distribution:", error);
      throw new Error("Failed to fetch weekly orders distribution");
    }
  }

  // Get orders distribution data (7-day pie chart)
  async getOrdersDistribution(days: number = 7) {
    try {
      // Try the new endpoint first
      const response = await apiClient.get(
        `/admin-management/dashboard/orders_distribution/?days=${days}`
      );
      return response.data;
    } catch (error) {
      console.error("Error fetching orders distribution:", error);
      throw error;
    }
  }

  // Get new users data for area chart
  async getNewUsersData(days: number = 30): Promise<{
    data: {
      labels: string[];
      datasets: Array<{ label: string; data: number[] }>;
    };
  }> {
    try {
      const response = await apiClient.get(
        `/admin-management/dashboard/new_users/?days=${days}`
      );
      return response.data;
    } catch (error) {
      console.error("Error fetching new users data:", error);
      throw new Error("Failed to fetch new users data");
    }
  }

  // Get food statistics
  async getFoodStats() {
    try {
      const response = await apiClient.get("/food/stats/");
      return response.data;
    } catch (error) {
      console.error("Error fetching food stats:", error);
      throw error;
    }
  }

  // Get recent deliveries
  async getRecentDeliveries(limit: number = 5) {
    try {
      console.log(
        `[AdminService] Calling getRecentDeliveries with limit=${limit}`
      );
      // Try the new endpoint first
      const response = await apiClient.get(
        `/admin-management/dashboard/recent_deliveries/?limit=${limit}`
      );
      console.log(
        `[AdminService] getRecentDeliveries response:`,
        response.data
      );
      return response.data;
    } catch (error) {
      console.error("[AdminService] Error fetching recent deliveries:", error);
      throw error;
    }
  }
}

export const adminService = new AdminService();<|MERGE_RESOLUTION|>--- conflicted
+++ resolved
@@ -34,15 +34,9 @@
     // Enhanced error handling for different error types
     if (error.response?.status === 401) {
       // Handle unauthorized access
-<<<<<<< HEAD
-      localStorage.removeItem('access_token');
-      localStorage.removeItem('refresh_token');
-      window.location.href = '/auth/login';
-=======
       localStorage.removeItem("access_token");
       localStorage.removeItem("refresh_token");
       window.location.href = "/login";
->>>>>>> 804f206f
     } else if (error.response?.status === 500) {
       // Handle server errors with detailed logging
       console.error("🚨 Server Error (500) in Admin API:", {
