--- conflicted
+++ resolved
@@ -307,11 +307,7 @@
         // Store tokens in localStorage with correct keys for AuthContext
         if (result.tokens) {
           localStorage.setItem('access_token', result.tokens.access);
-<<<<<<< HEAD
-          localStorage.setItem('refresh_token', result.tokens.refresh);
-=======
           localStorage.setItem('chefsync_refresh_token', result.tokens.refresh);
->>>>>>> e6be6355
         }
         
         toast({
@@ -330,11 +326,7 @@
         // For cooks and delivery agents, don't store tokens and show pending approval message
         // Clear any existing tokens to ensure they can't access the system
         localStorage.removeItem('access_token');
-<<<<<<< HEAD
-        localStorage.removeItem('refresh_token');
-=======
         localStorage.removeItem('chefsync_refresh_token');
->>>>>>> e6be6355
         
         toast({
           title: "Registration Complete!",
