--- conflicted
+++ resolved
@@ -248,11 +248,7 @@
 
     // Persist tokens
     localStorage.setItem('access_token', data.access);
-<<<<<<< HEAD
-    if (data.refresh) localStorage.setItem('refresh_token', data.refresh);
-=======
     if (data.refresh) localStorage.setItem('chefsync_refresh_token', data.refresh);
->>>>>>> e6be6355
 
     const frontendUser: User = {
       id: data.user.user_id,
