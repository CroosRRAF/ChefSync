--- conflicted
+++ resolved
@@ -6,6 +6,7 @@
 from django.http import JsonResponse
 from django.db.models import Sum, Avg, Count, Q
 from .models import Order, OrderItem, OrderStatusHistory, CartItem
+from .serializers import CartItemSerializer
 from apps.food.models import FoodReview
 from apps.payments.models import Payment
 from rest_framework import serializers
@@ -303,7 +304,7 @@
 #     serializer_class = OrderStatusHistorySerializer
 #     permission_classes = [IsAuthenticated]
 
-<<<<<<< HEAD
+
 class CartItemViewSet(viewsets.ModelViewSet):
     queryset = CartItem.objects.all()
     serializer_class = CartItemSerializer
@@ -385,13 +386,6 @@
                 {'error': str(e)}, 
                 status=status.HTTP_500_INTERNAL_SERVER_ERROR
             )
-=======
-
-# class CartItemViewSet(viewsets.ModelViewSet):
-#     queryset = CartItem.objects.all()
-#     serializer_class = CartItemSerializer
-#     permission_classes = [IsAuthenticated]
->>>>>>> ab4874c3
 
 
 # Chef Dashboard API Views
