<<<<<<< HEAD
from rest_framework import viewsets, permissions, status
from rest_framework.permissions import IsAuthenticated
from rest_framework.decorators import action
from rest_framework.response import Response
from django.db.models import Q, Count, Sum, Avg
from django.utils import timezone
from datetime import datetime, timedelta
from apps.orders.models import Order
from apps.orders.serializers import OrderSerializer

# Local imports
from apps.orders.models import Order, OrderItem, OrderStatusHistory, CartItem
from apps.orders.serializers import (
    OrderDetailSerializer, OrderListSerializer, OrderItemDetailSerializer, 
    OrderStatusHistorySerializer, CartItemSerializer, OrderStatsSerializer,
    BulkOrderActionSerializer
)
from apps.users.models import ChefProfile

=======
from rest_framework import viewsets, status
from rest_framework.permissions import IsAuthenticated
from rest_framework.decorators import action
from rest_framework.response import Response
from django.utils import timezone
from .models import Order, OrderItem, OrderStatusHistory, CartItem
from django.db.models import Sum
from .serializers import (
    OrderSerializer,
    OrderItemSerializer,
    OrderStatusHistorySerializer,
    CartItemSerializer
)
>>>>>>> e6be6355

class OrderViewSet(viewsets.ModelViewSet):
    """Enhanced order management with filtering and search"""
    permission_classes = [IsAuthenticated]
    
    def get_serializer_class(self):
        if self.action == 'list':
            return OrderListSerializer
        return OrderDetailSerializer
    
    def get_queryset(self):
        queryset = Order.objects.select_related('customer', 'chef').prefetch_related('items', 'status_history')
        
        # Filter by status
        status_filter = self.request.query_params.get('status')
        if status_filter:
            queryset = queryset.filter(status=status_filter)
        
        # Filter by date range
        date_from = self.request.query_params.get('date_from')
        date_to = self.request.query_params.get('date_to')
        if date_from:
            queryset = queryset.filter(created_at__gte=date_from)
        if date_to:
            queryset = queryset.filter(created_at__lte=date_to)
        
        # Filter by chef
        chef_id = self.request.query_params.get('chef_id')
        if chef_id:
            queryset = queryset.filter(chef_id=chef_id)
        
        # Search functionality
        search = self.request.query_params.get('search')
        if search:
            queryset = queryset.filter(
                Q(order_number__icontains=search) |
                Q(customer__username__icontains=search) |
                Q(customer__first_name__icontains=search) |
                Q(customer__last_name__icontains=search) |
                Q(delivery_address__icontains=search) |
                Q(items__price__food__name__icontains=search)
            ).distinct()
        
        return queryset.order_by('-created_at')

    @action(detail=True, methods=['post'])
    def update_status(self, request, pk=None):
        """Update order status with history tracking"""
        order = self.get_object()
        new_status = request.data.get('status')
        notes = request.data.get('notes', '')
        
        if new_status not in dict(Order.ORDER_STATUS_CHOICES):
            return Response(
                {'error': 'Invalid status'}, 
                status=status.HTTP_400_BAD_REQUEST
            )
        
        # Create status history entry
        OrderStatusHistory.objects.create(
            order=order,
            status=new_status,
            changed_by=request.user,
            notes=notes
        )
        
        # Update order status
        order.status = new_status
        order.save()
        
        return Response(OrderDetailSerializer(order).data)

    @action(detail=False, methods=['post'])
    def bulk_action(self, request):
        """Handle bulk operations on orders"""
        serializer = BulkOrderActionSerializer(data=request.data)
        if not serializer.is_valid():
            return Response(serializer.errors, status=status.HTTP_400_BAD_REQUEST)
        
        data = serializer.validated_data
        order_ids = data['order_ids']
        action_type = data['action']
        
        orders = Order.objects.filter(id__in=order_ids)
        
        if action_type == 'assign_chef':
            chef_id = data.get('chef_id')
            if not chef_id:
                return Response(
                    {'error': 'chef_id is required for assign_chef action'}, 
                    status=status.HTTP_400_BAD_REQUEST
                )
            
            try:
                chef_profile = ChefProfile.objects.get(id=chef_id)
                chef_user = chef_profile.user
            except ChefProfile.DoesNotExist:
                return Response(
                    {'error': 'Chef not found'}, 
                    status=status.HTTP_404_NOT_FOUND
                )
            
            orders.update(chef=chef_user)
            
            # Create status history for each order
            for order in orders:
                OrderStatusHistory.objects.create(
                    order=order,
                    status=order.status,
                    changed_by=request.user,
                    notes=f"Assigned to chef: {chef_user.get_full_name()}"
                )
            
            return Response({'message': f'{orders.count()} orders assigned to chef'})
        
        elif action_type == 'update_status':
            new_status = data.get('new_status')
            if not new_status:
                return Response(
                    {'error': 'new_status is required for update_status action'}, 
                    status=status.HTTP_400_BAD_REQUEST
                )
            
            notes = data.get('notes', '')
            orders.update(status=new_status)
            
            # Create status history for each order
            for order in orders:
                OrderStatusHistory.objects.create(
                    order=order,
                    status=new_status,
                    changed_by=request.user,
                    notes=notes
                )
            
            return Response({'message': f'{orders.count()} orders updated to {new_status}'})
        
        elif action_type == 'delete':
            count = orders.count()
            orders.delete()
            return Response({'message': f'{count} orders deleted'})
        
        elif action_type == 'export':
            # Return order data for export
            serializer = OrderListSerializer(orders, many=True)
            return Response({'orders': serializer.data})
        
        return Response({'error': 'Invalid action'}, status=status.HTTP_400_BAD_REQUEST)


class ChefDashboardViewSet(viewsets.ReadOnlyModelViewSet):
    """Chef-specific dashboard with order management"""
    serializer_class = OrderListSerializer
    permission_classes = [IsAuthenticated]
    
    def get_queryset(self):
        # Get chef profile for the current user
        try:
            chef_profile = ChefProfile.objects.get(user=self.request.user)
            return Order.objects.filter(chef=self.request.user).select_related('customer', 'chef').prefetch_related('items')
        except ChefProfile.DoesNotExist:
            return Order.objects.none()
    
    @action(detail=False, methods=['get'])
    def dashboard_stats(self, request):
        """Get comprehensive dashboard statistics"""
        chef_orders = self.get_queryset()
        today = timezone.now().date()
        
        # Basic counts
        total_orders = chef_orders.count()
        pending_orders = chef_orders.filter(status='pending').count()
        preparing_orders = chef_orders.filter(status='preparing').count()
        ready_orders = chef_orders.filter(status='ready').count()
        completed_today = chef_orders.filter(
            status='delivered', 
            updated_at__date=today
        ).count()
        
        # Revenue calculation
        today_revenue = chef_orders.filter(
            status='delivered',
            updated_at__date=today
        ).aggregate(total=Sum('total_amount'))['total'] or 0
        
        # Average preparation time (mock calculation)
        avg_prep_time = 25.5  # This would need actual time tracking
        
        # Customer count
        total_customers = chef_orders.values('customer').distinct().count()
        
        # Status distribution for charts
        status_distribution = chef_orders.values('status').annotate(
            count=Count('id')
        ).order_by('status')
        
        # Recent orders (last 10)
        recent_orders = chef_orders.order_by('-created_at')[:10]
        
        # Monthly revenue trend (last 6 months)
        monthly_revenue = []
        for i in range(6):
            month_start = today.replace(day=1) - timedelta(days=30*i)
            month_end = month_start + timedelta(days=30)
            revenue = chef_orders.filter(
                status='delivered',
                updated_at__date__range=[month_start, month_end]
            ).aggregate(total=Sum('total_amount'))['total'] or 0
            monthly_revenue.append({
                'month': month_start.strftime('%B'),
                'revenue': float(revenue)
            })
        
        stats_data = {
            'total_orders': total_orders,
            'pending_orders': pending_orders,
            'preparing_orders': preparing_orders,
            'ready_orders': ready_orders,
            'completed_orders': completed_today,
            'today_revenue': float(today_revenue),
            'average_prep_time': avg_prep_time,
            'total_customers': total_customers,
            'status_distribution': list(status_distribution),
            'recent_orders': OrderListSerializer(recent_orders, many=True).data,
            'monthly_revenue': monthly_revenue[::-1]  # Reverse to show oldest first
        }
        
        return Response(stats_data)
    
    @action(detail=False, methods=['get'])
    def active_orders(self, request):
        """Get orders that need attention (pending, preparing, ready)"""
        active_statuses = ['pending', 'confirmed', 'preparing', 'ready']
        orders = self.get_queryset().filter(status__in=active_statuses).order_by('created_at')
        
        # Group by status
        grouped_orders = {}
        for status_choice in active_statuses:
            grouped_orders[status_choice] = OrderListSerializer(
                orders.filter(status=status_choice), 
                many=True
            ).data
        
        return Response(grouped_orders)
    
    @action(detail=False, methods=['post'])
    def accept_order(self, request):
        """Accept a pending order"""
        order_id = request.data.get('order_id')
        
        try:
            order = Order.objects.get(id=order_id, status='pending')
            order.status = 'confirmed'
            order.chef = request.user
            order.save()
            
            # Create status history
            OrderStatusHistory.objects.create(
                order=order,
                status='confirmed',
                changed_by=request.user,
                notes='Order accepted by chef'
            )
            
            return Response(OrderDetailSerializer(order).data)
        
        except Order.DoesNotExist:
            return Response(
                {'error': 'Order not found or not pending'}, 
                status=status.HTTP_404_NOT_FOUND
            )

    @action(detail=False, methods=['get'])
    def available(self, request):
        available_orders = self.queryset.filter(
            status='confirmed',
            delivery_partner=None
        )
        serializer = self.get_serializer(available_orders, many=True)
        return Response(serializer.data)
    
    @action(detail=True, methods=['post'])
    def accept(self, request, pk=None):
        order = self.get_object()
        if order.delivery_partner is not None:
            return Response({"error": "Order already taken"}, status=status.HTTP_400_BAD_REQUEST)

        order.delivery_partner = request.user  # assuming your User model is linked to delivery agents
        order.status = 'out_for_delivery'
        order.save()

        # Optionally add status history
        OrderStatusHistory.objects.create(
            order=order,
            status='out_for_delivery',
            changed_by=request.user,
            notes='Order accepted by delivery agent'
        )

        return Response({"success": "Order accepted"})


    @action(detail=True, methods=['patch'])
    def status(self, request, pk=None):
        order = self.get_object()
        new_status = request.data.get('status')
        if new_status not in ['picked_up', 'in_transit', 'delivered']:
            return Response({"error": "Invalid status"}, status=status.HTTP_400_BAD_REQUEST)

        order.status = new_status
        if new_status == 'delivered':
            order.actual_delivery_time = timezone.now()
        order.save()

        OrderStatusHistory.objects.create(
            order=order,
            status=new_status,
            changed_by=request.user,
            notes=f'Status changed to {new_status}'
        )

        return Response({"success": f"Order status updated to {new_status}"})


    @action(detail=False, methods=['get'])
    def history(self, request):
        completed_orders = Order.objects.filter(
            delivery_partner=request.user,
            status='delivered'
        )
        serializer = self.get_serializer(completed_orders, many=True)
        return Response(serializer.data)

    @action(detail=False, methods=['get'])
    def dashboard_summary(self, request):
        today = timezone.now().date()
        active_deliveries = Order.objects.filter(
            delivery_partner=request.user
        ).exclude(status='delivered').count()
        completed_today = Order.objects.filter(
            delivery_partner=request.user,
            status='delivered',
            updated_at__date=today
        ).count()
        todays_earnings = Order.objects.filter(
    delivery_partner=request.user,
    status='delivered',
    updated_at__date=today
).aggregate(total=Sum('delivery_fee'))['total'] or 0

        avg_time = Order.objects.filter(
            delivery_partner=request.user,
            status='delivered'
        ).exclude(actual_delivery_time__isnull=True)
        avg_time_minutes = 0
        if avg_time.exists():
            total_seconds = sum([(o.actual_delivery_time - o.created_at).total_seconds() for o in avg_time])
            avg_time_minutes = total_seconds / 60 / avg_time.count()

        return Response({
            "active_deliveries": active_deliveries,
            "completed_today": completed_today,
            "todays_earnings": float(todays_earnings),
            "avg_delivery_time_min": round(avg_time_minutes, 1)
        })


class OrderItemViewSet(viewsets.ModelViewSet):
    queryset = OrderItem.objects.all()
    serializer_class = OrderItemDetailSerializer
    permission_classes = [IsAuthenticated]


class OrderStatusHistoryViewSet(viewsets.ModelViewSet):
    queryset = OrderStatusHistory.objects.all()
    serializer_class = OrderStatusHistorySerializer
    permission_classes = [IsAuthenticated]


class CartItemViewSet(viewsets.ModelViewSet):
    queryset = CartItem.objects.all()
    serializer_class = CartItemSerializer
    permission_classes = [IsAuthenticated]
    
    def get_queryset(self):
        return CartItem.objects.filter(customer=self.request.user)


# Legacy ChefOrderViewSet for backward compatibility
class ChefOrderViewSet(ChefDashboardViewSet):
    """Legacy viewset - use ChefDashboardViewSet instead"""
    pass

    @action(detail=False, methods=["get"])
    def counts(self, request):
        qs = self.get_queryset()
        return Response({
            "pending": qs.filter(status="pending").count(),
            "in_progress": qs.filter(status="in_progress").count(),
            "completed": qs.filter(status="completed").count(),
        })


class ChefBulkOrderViewSet(viewsets.ReadOnlyModelViewSet):
    """Chef sees only bulk orders"""
    serializer_class = OrderDetailSerializer  # Use OrderDetailSerializer instead
    permission_classes = [permissions.IsAuthenticated]

    def get_queryset(self):
        return Order.objects.filter(chef=self.request.user, order_type="bulk")

    @action(detail=False, methods=["get"])
    def counts(self, request):
        qs = self.get_queryset()
        return Response({
            "pending": qs.filter(status="pending").count(),
            "in_progress": qs.filter(status="in_progress").count(),
            "completed": qs.filter(status="completed").count(),
        })<|MERGE_RESOLUTION|>--- conflicted
+++ resolved
@@ -1,24 +1,3 @@
-<<<<<<< HEAD
-from rest_framework import viewsets, permissions, status
-from rest_framework.permissions import IsAuthenticated
-from rest_framework.decorators import action
-from rest_framework.response import Response
-from django.db.models import Q, Count, Sum, Avg
-from django.utils import timezone
-from datetime import datetime, timedelta
-from apps.orders.models import Order
-from apps.orders.serializers import OrderSerializer
-
-# Local imports
-from apps.orders.models import Order, OrderItem, OrderStatusHistory, CartItem
-from apps.orders.serializers import (
-    OrderDetailSerializer, OrderListSerializer, OrderItemDetailSerializer, 
-    OrderStatusHistorySerializer, CartItemSerializer, OrderStatsSerializer,
-    BulkOrderActionSerializer
-)
-from apps.users.models import ChefProfile
-
-=======
 from rest_framework import viewsets, status
 from rest_framework.permissions import IsAuthenticated
 from rest_framework.decorators import action
@@ -32,278 +11,11 @@
     OrderStatusHistorySerializer,
     CartItemSerializer
 )
->>>>>>> e6be6355
 
 class OrderViewSet(viewsets.ModelViewSet):
-    """Enhanced order management with filtering and search"""
+    queryset = Order.objects.all()
+    serializer_class = OrderSerializer
     permission_classes = [IsAuthenticated]
-    
-    def get_serializer_class(self):
-        if self.action == 'list':
-            return OrderListSerializer
-        return OrderDetailSerializer
-    
-    def get_queryset(self):
-        queryset = Order.objects.select_related('customer', 'chef').prefetch_related('items', 'status_history')
-        
-        # Filter by status
-        status_filter = self.request.query_params.get('status')
-        if status_filter:
-            queryset = queryset.filter(status=status_filter)
-        
-        # Filter by date range
-        date_from = self.request.query_params.get('date_from')
-        date_to = self.request.query_params.get('date_to')
-        if date_from:
-            queryset = queryset.filter(created_at__gte=date_from)
-        if date_to:
-            queryset = queryset.filter(created_at__lte=date_to)
-        
-        # Filter by chef
-        chef_id = self.request.query_params.get('chef_id')
-        if chef_id:
-            queryset = queryset.filter(chef_id=chef_id)
-        
-        # Search functionality
-        search = self.request.query_params.get('search')
-        if search:
-            queryset = queryset.filter(
-                Q(order_number__icontains=search) |
-                Q(customer__username__icontains=search) |
-                Q(customer__first_name__icontains=search) |
-                Q(customer__last_name__icontains=search) |
-                Q(delivery_address__icontains=search) |
-                Q(items__price__food__name__icontains=search)
-            ).distinct()
-        
-        return queryset.order_by('-created_at')
-
-    @action(detail=True, methods=['post'])
-    def update_status(self, request, pk=None):
-        """Update order status with history tracking"""
-        order = self.get_object()
-        new_status = request.data.get('status')
-        notes = request.data.get('notes', '')
-        
-        if new_status not in dict(Order.ORDER_STATUS_CHOICES):
-            return Response(
-                {'error': 'Invalid status'}, 
-                status=status.HTTP_400_BAD_REQUEST
-            )
-        
-        # Create status history entry
-        OrderStatusHistory.objects.create(
-            order=order,
-            status=new_status,
-            changed_by=request.user,
-            notes=notes
-        )
-        
-        # Update order status
-        order.status = new_status
-        order.save()
-        
-        return Response(OrderDetailSerializer(order).data)
-
-    @action(detail=False, methods=['post'])
-    def bulk_action(self, request):
-        """Handle bulk operations on orders"""
-        serializer = BulkOrderActionSerializer(data=request.data)
-        if not serializer.is_valid():
-            return Response(serializer.errors, status=status.HTTP_400_BAD_REQUEST)
-        
-        data = serializer.validated_data
-        order_ids = data['order_ids']
-        action_type = data['action']
-        
-        orders = Order.objects.filter(id__in=order_ids)
-        
-        if action_type == 'assign_chef':
-            chef_id = data.get('chef_id')
-            if not chef_id:
-                return Response(
-                    {'error': 'chef_id is required for assign_chef action'}, 
-                    status=status.HTTP_400_BAD_REQUEST
-                )
-            
-            try:
-                chef_profile = ChefProfile.objects.get(id=chef_id)
-                chef_user = chef_profile.user
-            except ChefProfile.DoesNotExist:
-                return Response(
-                    {'error': 'Chef not found'}, 
-                    status=status.HTTP_404_NOT_FOUND
-                )
-            
-            orders.update(chef=chef_user)
-            
-            # Create status history for each order
-            for order in orders:
-                OrderStatusHistory.objects.create(
-                    order=order,
-                    status=order.status,
-                    changed_by=request.user,
-                    notes=f"Assigned to chef: {chef_user.get_full_name()}"
-                )
-            
-            return Response({'message': f'{orders.count()} orders assigned to chef'})
-        
-        elif action_type == 'update_status':
-            new_status = data.get('new_status')
-            if not new_status:
-                return Response(
-                    {'error': 'new_status is required for update_status action'}, 
-                    status=status.HTTP_400_BAD_REQUEST
-                )
-            
-            notes = data.get('notes', '')
-            orders.update(status=new_status)
-            
-            # Create status history for each order
-            for order in orders:
-                OrderStatusHistory.objects.create(
-                    order=order,
-                    status=new_status,
-                    changed_by=request.user,
-                    notes=notes
-                )
-            
-            return Response({'message': f'{orders.count()} orders updated to {new_status}'})
-        
-        elif action_type == 'delete':
-            count = orders.count()
-            orders.delete()
-            return Response({'message': f'{count} orders deleted'})
-        
-        elif action_type == 'export':
-            # Return order data for export
-            serializer = OrderListSerializer(orders, many=True)
-            return Response({'orders': serializer.data})
-        
-        return Response({'error': 'Invalid action'}, status=status.HTTP_400_BAD_REQUEST)
-
-
-class ChefDashboardViewSet(viewsets.ReadOnlyModelViewSet):
-    """Chef-specific dashboard with order management"""
-    serializer_class = OrderListSerializer
-    permission_classes = [IsAuthenticated]
-    
-    def get_queryset(self):
-        # Get chef profile for the current user
-        try:
-            chef_profile = ChefProfile.objects.get(user=self.request.user)
-            return Order.objects.filter(chef=self.request.user).select_related('customer', 'chef').prefetch_related('items')
-        except ChefProfile.DoesNotExist:
-            return Order.objects.none()
-    
-    @action(detail=False, methods=['get'])
-    def dashboard_stats(self, request):
-        """Get comprehensive dashboard statistics"""
-        chef_orders = self.get_queryset()
-        today = timezone.now().date()
-        
-        # Basic counts
-        total_orders = chef_orders.count()
-        pending_orders = chef_orders.filter(status='pending').count()
-        preparing_orders = chef_orders.filter(status='preparing').count()
-        ready_orders = chef_orders.filter(status='ready').count()
-        completed_today = chef_orders.filter(
-            status='delivered', 
-            updated_at__date=today
-        ).count()
-        
-        # Revenue calculation
-        today_revenue = chef_orders.filter(
-            status='delivered',
-            updated_at__date=today
-        ).aggregate(total=Sum('total_amount'))['total'] or 0
-        
-        # Average preparation time (mock calculation)
-        avg_prep_time = 25.5  # This would need actual time tracking
-        
-        # Customer count
-        total_customers = chef_orders.values('customer').distinct().count()
-        
-        # Status distribution for charts
-        status_distribution = chef_orders.values('status').annotate(
-            count=Count('id')
-        ).order_by('status')
-        
-        # Recent orders (last 10)
-        recent_orders = chef_orders.order_by('-created_at')[:10]
-        
-        # Monthly revenue trend (last 6 months)
-        monthly_revenue = []
-        for i in range(6):
-            month_start = today.replace(day=1) - timedelta(days=30*i)
-            month_end = month_start + timedelta(days=30)
-            revenue = chef_orders.filter(
-                status='delivered',
-                updated_at__date__range=[month_start, month_end]
-            ).aggregate(total=Sum('total_amount'))['total'] or 0
-            monthly_revenue.append({
-                'month': month_start.strftime('%B'),
-                'revenue': float(revenue)
-            })
-        
-        stats_data = {
-            'total_orders': total_orders,
-            'pending_orders': pending_orders,
-            'preparing_orders': preparing_orders,
-            'ready_orders': ready_orders,
-            'completed_orders': completed_today,
-            'today_revenue': float(today_revenue),
-            'average_prep_time': avg_prep_time,
-            'total_customers': total_customers,
-            'status_distribution': list(status_distribution),
-            'recent_orders': OrderListSerializer(recent_orders, many=True).data,
-            'monthly_revenue': monthly_revenue[::-1]  # Reverse to show oldest first
-        }
-        
-        return Response(stats_data)
-    
-    @action(detail=False, methods=['get'])
-    def active_orders(self, request):
-        """Get orders that need attention (pending, preparing, ready)"""
-        active_statuses = ['pending', 'confirmed', 'preparing', 'ready']
-        orders = self.get_queryset().filter(status__in=active_statuses).order_by('created_at')
-        
-        # Group by status
-        grouped_orders = {}
-        for status_choice in active_statuses:
-            grouped_orders[status_choice] = OrderListSerializer(
-                orders.filter(status=status_choice), 
-                many=True
-            ).data
-        
-        return Response(grouped_orders)
-    
-    @action(detail=False, methods=['post'])
-    def accept_order(self, request):
-        """Accept a pending order"""
-        order_id = request.data.get('order_id')
-        
-        try:
-            order = Order.objects.get(id=order_id, status='pending')
-            order.status = 'confirmed'
-            order.chef = request.user
-            order.save()
-            
-            # Create status history
-            OrderStatusHistory.objects.create(
-                order=order,
-                status='confirmed',
-                changed_by=request.user,
-                notes='Order accepted by chef'
-            )
-            
-            return Response(OrderDetailSerializer(order).data)
-        
-        except Order.DoesNotExist:
-            return Response(
-                {'error': 'Order not found or not pending'}, 
-                status=status.HTTP_404_NOT_FOUND
-            )
 
     @action(detail=False, methods=['get'])
     def available(self, request):
@@ -402,7 +114,7 @@
 
 class OrderItemViewSet(viewsets.ModelViewSet):
     queryset = OrderItem.objects.all()
-    serializer_class = OrderItemDetailSerializer
+    serializer_class = OrderItemSerializer
     permission_classes = [IsAuthenticated]
 
 
@@ -415,40 +127,4 @@
 class CartItemViewSet(viewsets.ModelViewSet):
     queryset = CartItem.objects.all()
     serializer_class = CartItemSerializer
-    permission_classes = [IsAuthenticated]
-    
-    def get_queryset(self):
-        return CartItem.objects.filter(customer=self.request.user)
-
-
-# Legacy ChefOrderViewSet for backward compatibility
-class ChefOrderViewSet(ChefDashboardViewSet):
-    """Legacy viewset - use ChefDashboardViewSet instead"""
-    pass
-
-    @action(detail=False, methods=["get"])
-    def counts(self, request):
-        qs = self.get_queryset()
-        return Response({
-            "pending": qs.filter(status="pending").count(),
-            "in_progress": qs.filter(status="in_progress").count(),
-            "completed": qs.filter(status="completed").count(),
-        })
-
-
-class ChefBulkOrderViewSet(viewsets.ReadOnlyModelViewSet):
-    """Chef sees only bulk orders"""
-    serializer_class = OrderDetailSerializer  # Use OrderDetailSerializer instead
-    permission_classes = [permissions.IsAuthenticated]
-
-    def get_queryset(self):
-        return Order.objects.filter(chef=self.request.user, order_type="bulk")
-
-    @action(detail=False, methods=["get"])
-    def counts(self, request):
-        qs = self.get_queryset()
-        return Response({
-            "pending": qs.filter(status="pending").count(),
-            "in_progress": qs.filter(status="in_progress").count(),
-            "completed": qs.filter(status="completed").count(),
-        })+    permission_classes = [IsAuthenticated]