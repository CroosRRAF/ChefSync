--- conflicted
+++ resolved
@@ -9,21 +9,10 @@
 
 # Keep UserAddress for backward compatibility but mark as deprecated
 class UserAddress(models.Model):
-<<<<<<< HEAD
-    """User saved addresses for delivery - DEPRECATED: Use apps.users.address_models.Address instead"""
-    
+    """User saved addresses for delivery"""
+
     user = models.ForeignKey(settings.AUTH_USER_MODEL, on_delete=models.CASCADE, related_name='addresses')
     label = models.CharField(max_length=100, help_text='Address label (e.g., Home, Work)')
-=======
-    """User saved addresses for delivery"""
-
-    user = models.ForeignKey(
-        settings.AUTH_USER_MODEL, on_delete=models.CASCADE, related_name="addresses"
-    )
-    label = models.CharField(
-        max_length=100, help_text="Address label (e.g., Home, Work)"
-    )
->>>>>>> ba5b209e
     address_line1 = models.CharField(max_length=200)
     address_line2 = models.CharField(max_length=200, blank=True, null=True)
     city = models.CharField(max_length=100)
@@ -129,30 +118,8 @@
     )
 
     # Delivery Information
-<<<<<<< HEAD
-    delivery_address = models.TextField(default='No address provided')  # Keep for backward compatibility
-    delivery_address_ref = models.ForeignKey(UserAddress, on_delete=models.SET_NULL, null=True, blank=True, related_name='orders')  # Deprecated
-    
-    # New address system - reference to apps.users.address_models.Address
-    delivery_address_new = models.ForeignKey(
-        'users.Address', 
-        on_delete=models.SET_NULL, 
-        null=True, 
-        blank=True, 
-        related_name='delivery_orders',
-        help_text='New address system reference'
-    )
-    
-=======
-    delivery_address = models.TextField(default="No address provided")
-    delivery_address_ref = models.ForeignKey(
-        UserAddress,
-        on_delete=models.SET_NULL,
-        null=True,
-        blank=True,
-        related_name="orders",
-    )
->>>>>>> ba5b209e
+    delivery_address = models.TextField(default='No address provided')
+    delivery_address_ref = models.ForeignKey(UserAddress, on_delete=models.SET_NULL, null=True, blank=True, related_name='orders')
     delivery_instructions = models.TextField(blank=True)
     delivery_latitude = models.DecimalField(
         max_digits=10, decimal_places=8, null=True, blank=True
@@ -168,21 +135,7 @@
         help_text="Distance from kitchen to delivery address in km",
     )
     promo_code = models.CharField(max_length=50, null=True, blank=True)
-<<<<<<< HEAD
-    
-    # Kitchen location reference
-    kitchen_location = models.ForeignKey(
-        'users.Address',
-        on_delete=models.SET_NULL,
-        null=True,
-        blank=True,
-        related_name='kitchen_orders',
-        help_text='Kitchen location for this order'
-    )
-    
-=======
-
->>>>>>> ba5b209e
+
     # Timing
     estimated_delivery_time = models.DateTimeField(null=True, blank=True)
     actual_delivery_time = models.DateTimeField(null=True, blank=True)
@@ -234,77 +187,8 @@
 
     def calculate_tax(self, subtotal):
         """Calculate 10% tax on subtotal"""
-<<<<<<< HEAD
         return round(subtotal * 0.10, 2)
-    
-    # New address system helper methods
-    def get_delivery_address(self):
-        """Get delivery address - prioritize new address system"""
-        if self.delivery_address_new:
-            return self.delivery_address_new
-        elif self.delivery_address_ref:
-            return self.delivery_address_ref
-        return None
-    
-    def get_delivery_coordinates(self):
-        """Get delivery coordinates from address"""
-        address = self.get_delivery_address()
-        if address and hasattr(address, 'latitude') and hasattr(address, 'longitude'):
-            return address.latitude, address.longitude
-        return self.delivery_latitude, self.delivery_longitude
-    
-    def get_kitchen_coordinates(self):
-        """Get kitchen coordinates"""
-        if self.kitchen_location:
-            return self.kitchen_location.latitude, self.kitchen_location.longitude
-        # Fallback to chef's default kitchen
-        if hasattr(self.chef, 'chef_profile'):
-            kitchen = self.chef.chef_profile.get_kitchen_location()
-            if kitchen and kitchen.address:
-                return kitchen.address.latitude, kitchen.address.longitude
-        return None, None
-    
-    def calculate_distance(self):
-        """Calculate distance between kitchen and delivery location"""
-        kitchen_lat, kitchen_lng = self.get_kitchen_coordinates()
-        delivery_lat, delivery_lng = self.get_delivery_coordinates()
-        
-        if all([kitchen_lat, kitchen_lng, delivery_lat, delivery_lng]):
-            # Simple haversine formula for distance calculation
-            from math import radians, cos, sin, asin, sqrt
-            
-            # Convert to radians
-            lat1, lng1, lat2, lng2 = map(radians, [float(kitchen_lat), float(kitchen_lng), 
-                                                   float(delivery_lat), float(delivery_lng)])
-            
-            # Haversine formula
-            dlat = lat2 - lat1
-            dlng = lng2 - lng1
-            a = sin(dlat/2)**2 + cos(lat1) * cos(lat2) * sin(dlng/2)**2
-            distance_km = 2 * asin(sqrt(a)) * 6371  # Earth radius in km
-            
-            return round(distance_km, 2)
-        return None
-    
-    def set_delivery_address(self, address):
-        """Set delivery address using new address system"""
-        if hasattr(address, 'address_type'):  # New Address model
-            self.delivery_address_new = address
-            if address.latitude and address.longitude:
-                self.delivery_latitude = address.latitude
-                self.delivery_longitude = address.longitude
-            # Update text address for backward compatibility
-            self.delivery_address = address.full_address
-        else:  # Old UserAddress model
-            self.delivery_address_ref = address
-            if address.latitude and address.longitude:
-                self.delivery_latitude = address.latitude
-                self.delivery_longitude = address.longitude
-    
-=======
-        return round(subtotal * Decimal("0.10"), 2)
-
->>>>>>> ba5b209e
+
     def __str__(self):
         return f"Order {self.order_number} - {self.customer.username}"
 
