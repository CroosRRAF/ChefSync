--- conflicted
+++ resolved
@@ -20,15 +20,12 @@
     DocumentTypeSerializer, UserDocumentSerializer, UserApprovalSerializer, UserApprovalActionSerializer
 )
 from .models import User, Customer, Cook, DeliveryAgent
-<<<<<<< HEAD
+from .permissions import IsAdminUser
 from django.apps import apps
 
 # Get models from Django's app registry to avoid import issues
 DocumentType = apps.get_model('authentication', 'DocumentType')
 UserDocument = apps.get_model('authentication', 'UserDocument')
-=======
-from .permissions import IsAdminUser
->>>>>>> de1a68bb
 import json
 
 # Health Check Endpoint
@@ -760,7 +757,191 @@
         return queryset
 
 
-<<<<<<< HEAD
+# Admin Approval Management Views
+@api_view(['GET'])
+@permission_classes([IsAuthenticated, IsAdminUser])
+def pending_approvals(request):
+    """
+    Get pending user approvals filtered by role
+    """
+    try:
+        role = request.query_params.get('role')
+        if not role:
+            return Response(
+                {'error': 'Role parameter is required'},
+                status=status.HTTP_400_BAD_REQUEST
+            )
+
+        # Validate role
+        valid_roles = ['cook', 'delivery_agent']
+        if role not in valid_roles:
+            return Response(
+                {'error': f'Invalid role. Must be one of: {valid_roles}'},
+                status=status.HTTP_400_BAD_REQUEST
+            )
+
+        if role == 'cook':
+            # For cooks, check ChefProfile.approval_status
+            from apps.users.models import ChefProfile
+            pending_profiles = ChefProfile.objects.filter(approval_status='pending')
+            pending_users = [profile.user for profile in pending_profiles]
+        elif role == 'delivery_agent':
+            # For delivery agents, check DeliveryProfile.approval_status
+            from apps.users.models import DeliveryProfile
+            pending_profiles = DeliveryProfile.objects.filter(approval_status='pending')
+            pending_users = [profile.user for profile in pending_profiles]
+
+        users_data = []
+        for user in pending_users:
+            users_data.append({
+                'id': user.user_id,
+                'name': user.name or f"{user.first_name} {user.last_name}".strip(),
+                'email': user.email,
+                'role': user.role,
+                'phone_no': user.phone_no,
+                'address': user.address,
+                'created_at': user.date_joined,
+                'approval_status': 'pending'
+            })
+
+        return Response({
+            'users': users_data,
+            'count': len(users_data)
+        }, status=status.HTTP_200_OK)
+
+    except Exception as e:
+        return Response(
+            {'error': f'Failed to fetch pending approvals: {str(e)}'},
+            status=status.HTTP_500_INTERNAL_SERVER_ERROR
+        )
+
+
+@api_view(['POST'])
+@permission_classes([IsAuthenticated, IsAdminUser])
+def approve_cook(request, user_id):
+    """
+    Approve a cook application
+    """
+    try:
+        user = get_object_or_404(User, user_id=user_id, role='cook')
+
+        # Get or create ChefProfile
+        from apps.users.models import ChefProfile
+        chef_profile, created = ChefProfile.objects.get_or_create(
+            user=user,
+            defaults={
+                'specialty_cuisines': [],
+                'experience_years': 0,
+                'bio': '',
+                'approval_status': 'pending',
+                'rating_average': 0.0,
+                'total_orders': 0,
+                'total_reviews': 0,
+                'is_featured': False
+            }
+        )
+
+        if chef_profile.approval_status == 'approved':
+            return Response(
+                {'error': 'Cook is already approved'},
+                status=status.HTTP_400_BAD_REQUEST
+            )
+
+        # Update approval status
+        chef_profile.approval_status = 'approved'
+        chef_profile.save()
+
+        # Also activate the user if not already active
+        if not user.is_active:
+            user.is_active = True
+            user.save()
+
+        return Response({
+            'message': 'Cook approved successfully',
+            'user': {
+                'id': user.user_id,
+                'name': user.name,
+                'email': user.email,
+                'role': user.role,
+                'is_active': user.is_active
+            }
+        }, status=status.HTTP_200_OK)
+
+    except User.DoesNotExist:
+        return Response(
+            {'error': 'Cook not found'},
+            status=status.HTTP_404_NOT_FOUND
+        )
+    except Exception as e:
+        return Response(
+            {'error': f'Failed to approve cook: {str(e)}'},
+            status=status.HTTP_500_INTERNAL_SERVER_ERROR
+        )
+
+
+@api_view(['POST'])
+@permission_classes([IsAuthenticated, IsAdminUser])
+def approve_delivery_agent(request, user_id):
+    """
+    Approve a delivery agent application
+    """
+    try:
+        user = get_object_or_404(User, user_id=user_id, role='delivery_agent')
+
+        # Get or create DeliveryProfile
+        from apps.users.models import DeliveryProfile
+        delivery_profile, created = DeliveryProfile.objects.get_or_create(
+            user=user,
+            defaults={
+                'vehicle_type': 'bike',
+                'vehicle_number': '',
+                'license_number': '',
+                'is_available': True,
+                'rating_average': 0.0,
+                'total_deliveries': 0,
+                'total_earnings': 0.0,
+                'approval_status': 'pending'
+            }
+        )
+
+        if delivery_profile.approval_status == 'approved':
+            return Response(
+                {'error': 'Delivery agent is already approved'},
+                status=status.HTTP_400_BAD_REQUEST
+            )
+
+        # Update approval status
+        delivery_profile.approval_status = 'approved'
+        delivery_profile.save()
+
+        # Also activate the user if not already active
+        if not user.is_active:
+            user.is_active = True
+            user.save()
+
+        return Response({
+            'message': 'Delivery agent approved successfully',
+            'user': {
+                'id': user.user_id,
+                'name': user.name,
+                'email': user.email,
+                'role': user.role,
+                'is_active': user.is_active
+            }
+        }, status=status.HTTP_200_OK)
+
+    except User.DoesNotExist:
+        return Response(
+            {'error': 'Delivery agent not found'},
+            status=status.HTTP_404_NOT_FOUND
+        )
+    except Exception as e:
+        return Response(
+            {'error': f'Failed to approve delivery agent: {str(e)}'},
+            status=status.HTTP_500_INTERNAL_SERVER_ERROR
+        )
+
+
 # Document Management Endpoints
 @api_view(['GET'])
 @permission_classes([AllowAny])
@@ -1506,189 +1687,4 @@
         
     except Exception as e:
         print(f"Cloudinary access error: {str(e)}")
-        return Response({'error': f'Failed to access Cloudinary file: {str(e)}'}, status=status.HTTP_500_INTERNAL_SERVER_ERROR)
-=======
-# Admin Approval Management Views
-@api_view(['GET'])
-@permission_classes([IsAuthenticated, IsAdminUser])
-def pending_approvals(request):
-    """
-    Get pending user approvals filtered by role
-    """
-    try:
-        role = request.query_params.get('role')
-        if not role:
-            return Response(
-                {'error': 'Role parameter is required'},
-                status=status.HTTP_400_BAD_REQUEST
-            )
-
-        # Validate role
-        valid_roles = ['cook', 'delivery_agent']
-        if role not in valid_roles:
-            return Response(
-                {'error': f'Invalid role. Must be one of: {valid_roles}'},
-                status=status.HTTP_400_BAD_REQUEST
-            )
-
-        if role == 'cook':
-            # For cooks, check ChefProfile.approval_status
-            from apps.users.models import ChefProfile
-            pending_profiles = ChefProfile.objects.filter(approval_status='pending')
-            pending_users = [profile.user for profile in pending_profiles]
-        elif role == 'delivery_agent':
-            # For delivery agents, check DeliveryProfile.approval_status
-            from apps.users.models import DeliveryProfile
-            pending_profiles = DeliveryProfile.objects.filter(approval_status='pending')
-            pending_users = [profile.user for profile in pending_profiles]
-
-        users_data = []
-        for user in pending_users:
-            users_data.append({
-                'id': user.user_id,
-                'name': user.name or f"{user.first_name} {user.last_name}".strip(),
-                'email': user.email,
-                'role': user.role,
-                'phone_no': user.phone_no,
-                'address': user.address,
-                'created_at': user.date_joined,
-                'approval_status': 'pending'
-            })
-
-        return Response({
-            'users': users_data,
-            'count': len(users_data)
-        }, status=status.HTTP_200_OK)
-
-    except Exception as e:
-        return Response(
-            {'error': f'Failed to fetch pending approvals: {str(e)}'},
-            status=status.HTTP_500_INTERNAL_SERVER_ERROR
-        )
-
-
-@api_view(['POST'])
-@permission_classes([IsAuthenticated, IsAdminUser])
-def approve_cook(request, user_id):
-    """
-    Approve a cook application
-    """
-    try:
-        user = get_object_or_404(User, user_id=user_id, role='cook')
-
-        # Get or create ChefProfile
-        from apps.users.models import ChefProfile
-        chef_profile, created = ChefProfile.objects.get_or_create(
-            user=user,
-            defaults={
-                'specialty_cuisines': [],
-                'experience_years': 0,
-                'bio': '',
-                'approval_status': 'pending',
-                'rating_average': 0.0,
-                'total_orders': 0,
-                'total_reviews': 0,
-                'is_featured': False
-            }
-        )
-
-        if chef_profile.approval_status == 'approved':
-            return Response(
-                {'error': 'Cook is already approved'},
-                status=status.HTTP_400_BAD_REQUEST
-            )
-
-        # Update approval status
-        chef_profile.approval_status = 'approved'
-        chef_profile.save()
-
-        # Also activate the user if not already active
-        if not user.is_active:
-            user.is_active = True
-            user.save()
-
-        return Response({
-            'message': 'Cook approved successfully',
-            'user': {
-                'id': user.user_id,
-                'name': user.name,
-                'email': user.email,
-                'role': user.role,
-                'is_active': user.is_active
-            }
-        }, status=status.HTTP_200_OK)
-
-    except User.DoesNotExist:
-        return Response(
-            {'error': 'Cook not found'},
-            status=status.HTTP_404_NOT_FOUND
-        )
-    except Exception as e:
-        return Response(
-            {'error': f'Failed to approve cook: {str(e)}'},
-            status=status.HTTP_500_INTERNAL_SERVER_ERROR
-        )
-
-
-@api_view(['POST'])
-@permission_classes([IsAuthenticated, IsAdminUser])
-def approve_delivery_agent(request, user_id):
-    """
-    Approve a delivery agent application
-    """
-    try:
-        user = get_object_or_404(User, user_id=user_id, role='delivery_agent')
-
-        # Get or create DeliveryProfile
-        from apps.users.models import DeliveryProfile
-        delivery_profile, created = DeliveryProfile.objects.get_or_create(
-            user=user,
-            defaults={
-                'vehicle_type': 'bike',
-                'vehicle_number': '',
-                'license_number': '',
-                'is_available': True,
-                'rating_average': 0.0,
-                'total_deliveries': 0,
-                'total_earnings': 0.0,
-                'approval_status': 'pending'
-            }
-        )
-
-        if delivery_profile.approval_status == 'approved':
-            return Response(
-                {'error': 'Delivery agent is already approved'},
-                status=status.HTTP_400_BAD_REQUEST
-            )
-
-        # Update approval status
-        delivery_profile.approval_status = 'approved'
-        delivery_profile.save()
-
-        # Also activate the user if not already active
-        if not user.is_active:
-            user.is_active = True
-            user.save()
-
-        return Response({
-            'message': 'Delivery agent approved successfully',
-            'user': {
-                'id': user.user_id,
-                'name': user.name,
-                'email': user.email,
-                'role': user.role,
-                'is_active': user.is_active
-            }
-        }, status=status.HTTP_200_OK)
-
-    except User.DoesNotExist:
-        return Response(
-            {'error': 'Delivery agent not found'},
-            status=status.HTTP_404_NOT_FOUND
-        )
-    except Exception as e:
-        return Response(
-            {'error': f'Failed to approve delivery agent: {str(e)}'},
-            status=status.HTTP_500_INTERNAL_SERVER_ERROR
-        )
->>>>>>> de1a68bb
+        return Response({'error': f'Failed to access Cloudinary file: {str(e)}'}, status=status.HTTP_500_INTERNAL_SERVER_ERROR)