from rest_framework import status, viewsets
from rest_framework.decorators import api_view, permission_classes
from rest_framework.permissions import AllowAny, IsAuthenticated
from rest_framework.response import Response
from rest_framework_simplejwt.tokens import RefreshToken
from django.contrib.auth import login, logout
from django.utils import timezone
from django.core.mail import send_mail
from django.conf import settings
from django.shortcuts import get_object_or_404
from django_ratelimit.decorators import ratelimit
import os
from .serializers import (
    UserRegistrationSerializer, UserLoginSerializer, UserProfileSerializer,
    CustomerSerializer, CookSerializer, DeliveryAgentSerializer,
    PasswordChangeSerializer, EmailVerificationSerializer,
    PasswordResetRequestSerializer, PasswordResetConfirmSerializer,
    GoogleOAuthSerializer, JWTTokenSerializer,
    SendOTPSerializer, VerifyOTPSerializer, CompleteRegistrationSerializer,
    DocumentTypeSerializer, UserDocumentSerializer, UserApprovalSerializer, UserApprovalActionSerializer,
    CookProfileManagementSerializer
)
from .models import User, Customer, Cook, DeliveryAgent
from .permissions import IsAdminUser
from django.apps import apps

# Get models from Django's app registry to avoid import issues
DocumentType = apps.get_model('authentication', 'DocumentType')
UserDocument = apps.get_model('authentication', 'UserDocument')
import json

# Health Check Endpoint
@api_view(['GET'])
@permission_classes([AllowAny])
def health_check(request):
    """Simple health check endpoint to verify server is running"""
    return Response({
        'status': 'healthy',
        'timestamp': timezone.now(),
        'message': 'ChefSync API is running'
    }, status=status.HTTP_200_OK)
from django.http import JsonResponse
from django.middleware.csrf import get_token


@api_view(['GET'])
@permission_classes([AllowAny])
def csrf_token(request):
    """Get CSRF token for frontend"""
    return JsonResponse({'csrfToken': get_token(request)})
import requests
from google.auth.transport import requests as google_requests
from google.oauth2 import id_token
from google.auth.exceptions import GoogleAuthError


@api_view(['POST'])
@permission_classes([AllowAny])
@ratelimit(key='ip', rate='10/h', method='POST', block=True)
def user_registration(request):
    """
    User registration with email verification and referral token support
    """
    serializer = UserRegistrationSerializer(data=request.data)
    if serializer.is_valid():
        # Get referral token from request data
        referral_token = request.data.get('referral_token')
        referral_result = None

        # Validate referral token if provided
        if referral_token:
            from .services.referral_service import ReferralService
            validation_result = ReferralService.validate_referral_token(referral_token)
            if not validation_result['valid']:
                return Response({
                    'error': 'Invalid referral token',
                    'details': validation_result['message']
                }, status=status.HTTP_400_BAD_REQUEST)

        # Save user
        user = serializer.save()

        # Use referral token if valid
        if referral_token:
            from .services.referral_service import ReferralService
            referral_result = ReferralService.use_referral_token(referral_token, user)
            if not referral_result['success']:
                # Log error but don't fail registration
                print(f"Referral token usage failed: {referral_result['message']}")

        # Send email verification
        try:
            verification_url = f"{settings.FRONTEND_URL}/verify-email?token={user.email_verification_token}"
            send_mail(
                'Verify Your Email - ChefSync',
                f'Please click the following link to verify your email: {verification_url}',
                settings.DEFAULT_FROM_EMAIL,
                [user.email],
                fail_silently=False,
            )
        except Exception as e:
            # Log error but don't fail registration
            print(f"Email sending failed: {e}")

        response_data = {
            'message': 'User registered successfully. Please check your email for verification.',
            'user_id': user.user_id
        }

        # Add referral information to response if applicable
        if referral_result and referral_result['success']:
            response_data['referral'] = {
                'success': True,
                'referrer': referral_result['referrer'].name,
                'rewards': referral_result['rewards']
            }

        return Response(response_data, status=status.HTTP_201_CREATED)

    return Response(serializer.errors, status=status.HTTP_400_BAD_REQUEST)


@api_view(['POST'])
@permission_classes([IsAuthenticated])
def create_referral_token(request):
    """
    Create a referral token for the authenticated user
    """
    try:
        user = request.user
        data = request.data

        # Get parameters
        expires_days = data.get('expires_days', 30)
        max_uses = data.get('max_uses', 1)
        referrer_reward = data.get('referrer_reward', 0)
        referee_reward = data.get('referee_reward', 0)
        campaign_name = data.get('campaign_name')

        # Create referral token
        from .services.referral_service import ReferralService
        result = ReferralService.create_referral_token(
            user=user,
            expires_days=expires_days,
            max_uses=max_uses,
            referrer_reward=referrer_reward,
            referee_reward=referee_reward,
            campaign_name=campaign_name
        )

        if result['success']:
            return Response({
                'message': result['message'],
                'token': result['token'],
                'expires_at': result['expires_at'],
                'max_uses': result['max_uses'],
                'referral_url': f"{settings.FRONTEND_URL}/auth/register?ref={result['token']}"
            }, status=status.HTTP_201_CREATED)
        else:
            return Response({
                'error': result['message']
            }, status=status.HTTP_400_BAD_REQUEST)

    except Exception as e:
        return Response({
            'error': 'Failed to create referral token'
        }, status=status.HTTP_500_INTERNAL_SERVER_ERROR)


@api_view(['GET'])
@permission_classes([IsAuthenticated])
def get_referral_stats(request):
    """
    Get referral statistics for the authenticated user
    """
    try:
        user = request.user

        from .services.referral_service import ReferralService
        stats = ReferralService.get_user_referral_stats(user)

        # Get referral code and URL
        referral_code = user.get_referral_code()
        referral_url = user.get_referral_url()

        return Response({
            'referral_code': referral_code,
            'referral_url': referral_url,
            'stats': stats
        }, status=status.HTTP_200_OK)

    except Exception as e:
        return Response({
            'error': 'Failed to get referral statistics'
        }, status=status.HTTP_500_INTERNAL_SERVER_ERROR)


@api_view(['GET'])
@permission_classes([IsAuthenticated])
def get_referral_tokens(request):
    """
    Get referral tokens for the authenticated user
    """
    try:
        user = request.user

        from .services.referral_service import ReferralService
        tokens = ReferralService.get_user_referral_tokens(user)

        token_data = []
        for token in tokens:
            token_data.append({
                'id': token.id,
                'jti': token.jti,
                'created_at': token.issued_at,
                'expires_at': token.expires_at,
                'max_uses': token.max_uses,
                'usage_count': token.usage_count,
                'status': 'active' if token.is_valid() else 'expired',
                'referrer_reward': float(token.referrer_reward),
                'referee_reward': float(token.referee_reward),
                'campaign_name': token.campaign_name,
                'used_by': token.used_by.name if token.used_by else None
            })

        return Response({
            'tokens': token_data,
            'count': len(token_data)
        }, status=status.HTTP_200_OK)

    except Exception as e:
        return Response({
            'error': 'Failed to get referral tokens'
        }, status=status.HTTP_500_INTERNAL_SERVER_ERROR)


@api_view(['POST'])
@permission_classes([AllowAny])
def validate_referral_token(request):
    """
    Validate a referral token (public endpoint)
    """
    try:
        token = request.data.get('token')

        if not token:
            return Response({
                'error': 'Token is required'
            }, status=status.HTTP_400_BAD_REQUEST)

        from .services.referral_service import ReferralService
        result = ReferralService.validate_referral_token(token)

        if result['valid']:
            return Response({
                'valid': True,
                'referrer': {
                    'name': result['referrer'].name,
                    'email': result['referrer'].email
                },
                'rewards': result['rewards']
            }, status=status.HTTP_200_OK)
        else:
            return Response({
                'valid': False,
                'message': result['message']
            }, status=status.HTTP_400_BAD_REQUEST)

    except Exception as e:
        return Response({
            'error': 'Failed to validate referral token'
        }, status=status.HTTP_500_INTERNAL_SERVER_ERROR)


@api_view(['POST'])
@permission_classes([AllowAny])
@ratelimit(key='ip', rate='5/m', method='POST', block=True)
def user_login(request):
    """
    User login with JWT tokens
    """
    serializer = UserLoginSerializer(data=request.data)
    if serializer.is_valid():
        user = serializer.validated_data['user']

        # Reset failed login attempts on successful login
        user.reset_failed_login_attempts()

        # Generate JWT tokens using the service
        from .services.jwt_service import JWTTokenService
        token_data = JWTTokenService.create_tokens(user, request)

        login(request, user, backend='django.contrib.auth.backends.ModelBackend')

        return Response({
            'message': 'Login successful',
            'access': token_data['access_token'],
            'refresh': token_data['refresh_token'],
            'user': UserProfileSerializer(user).data
        }, status=status.HTTP_200_OK)

    # Handle different types of validation errors
    errors = serializer.errors

    # Check if it's an approval status error
    if 'non_field_errors' in errors:
        error_data = errors['non_field_errors'][0]
        if isinstance(error_data, dict) and 'approval_status' in error_data:
            # This is an approval status error
            return Response({
                'error': 'Account approval required',
                'approval_status': error_data['approval_status'],
                'message': error_data['message'],
                'email': error_data.get('email')
            }, status=status.HTTP_403_FORBIDDEN)

    # Increment failed login attempts for invalid credentials
    try:
        user = User.objects.get(email=request.data.get('email'))
        user.increment_failed_login()
    except User.DoesNotExist:
        pass

    return Response(errors, status=status.HTTP_400_BAD_REQUEST)


@api_view(['POST'])
@permission_classes([IsAuthenticated])
def user_logout(request):
    """
    User logout and token blacklisting
    """
    try:
        # Revoke tokens using the service
        from .services.jwt_service import JWTTokenService

        refresh_token = request.data.get('refresh')
        if refresh_token:
            JWTTokenService.revoke_token(refresh_token, 'refresh')

        # Revoke all user tokens for security
        JWTTokenService.revoke_all_user_tokens(request.user)

        logout(request)
        return Response({'message': 'Logout successful'}, status=status.HTTP_200_OK)
    except Exception as e:
        return Response({'error': str(e)}, status=status.HTTP_400_BAD_REQUEST)


@api_view(['POST'])
@permission_classes([AllowAny])
def token_refresh(request):
    """
    Refresh JWT access token
    """
    try:
        refresh_token = request.data.get('refresh')
        if not refresh_token:
            print("Token refresh failed: No refresh token provided")
            return Response({'error': 'Refresh token required'}, status=status.HTTP_400_BAD_REQUEST)

        print(f"Token refresh attempt for token: {refresh_token[:20]}...")

        # Use JWT service to refresh token
        from .services.jwt_service import JWTTokenService
        # Rotate the refresh token
        token_data = JWTTokenService.rotate_refresh_token(refresh_token, request.user, request)

        print("Token refresh successful with rotation")
        return Response({
            'access': token_data['access_token'],
            'refresh': token_data['refresh_token']
        }, status=status.HTTP_200_OK)
    except Exception as e:
        print(f"Token refresh error: {str(e)}")
        print(f"Error type: {type(e).__name__}")
        return Response({'error': 'Invalid refresh token'}, status=status.HTTP_401_UNAUTHORIZED)


@api_view(['POST'])
@permission_classes([AllowAny])
def verify_email(request):
    """
    Verify user email with token
    """
    serializer = EmailVerificationSerializer(data=request.data)
    if serializer.is_valid():
        token = serializer.validated_data['token']

        try:
            user = User.objects.get(email_verification_token=token)
            if user.verify_email(token):
                return Response({
                    'message': 'Email verified successfully'
                }, status=status.HTTP_200_OK)
            else:
                return Response({
                    'error': 'Invalid or expired verification token'
                }, status=status.HTTP_400_BAD_REQUEST)
        except User.DoesNotExist:
            return Response({
                'error': 'Invalid verification token'
            }, status=status.HTTP_400_BAD_REQUEST)

    return Response(serializer.errors, status=status.HTTP_400_BAD_REQUEST)


@api_view(['POST'])
@permission_classes([AllowAny])
@ratelimit(key='ip', rate='3/h', method='POST', block=True)
def request_password_reset(request):
    """
    Request password reset with OTP
    """
    serializer = PasswordResetRequestSerializer(data=request.data)
    if serializer.is_valid():
        email = serializer.validated_data['email']
        try:
            user = User.objects.get(email=email)

            # Send OTP for password reset
            from .services.email_service import EmailService
            result = EmailService.send_otp(email, purpose='password_reset', user_name=user.name)

            if result['success']:
                return Response({
                    'message': 'Password reset code sent to your email'
                }, status=status.HTTP_200_OK)
            else:
                return Response({
                    'error': result['message']
                }, status=status.HTTP_400_BAD_REQUEST)

        except User.DoesNotExist:
            return Response({
                'error': 'No account found with this email address'
            }, status=status.HTTP_404_NOT_FOUND)

    return Response(serializer.errors, status=status.HTTP_400_BAD_REQUEST)


@api_view(['POST'])
@permission_classes([AllowAny])
def confirm_password_reset(request):
    """
    Confirm password reset with OTP and set new password
    """
    data = request.data
    email = data.get('email')
    otp = data.get('otp')
    new_password = data.get('new_password')
    confirm_password = data.get('confirm_password')

    if not all([email, otp, new_password, confirm_password]):
        return Response({
            'error': 'Email, OTP, new password, and confirm password are required'
        }, status=status.HTTP_400_BAD_REQUEST)

    if new_password != confirm_password:
        return Response({
            'error': "Passwords don't match"
        }, status=status.HTTP_400_BAD_REQUEST)

    # Validate password strength
    try:
        from django.contrib.auth.password_validation import validate_password
        validate_password(new_password)
    except Exception as e:
        return Response({
            'error': f'Password validation failed: {str(e)}'
        }, status=status.HTTP_400_BAD_REQUEST)

    try:
        # Verify OTP
        from .services.email_service import EmailService
        result = EmailService.verify_otp(email, otp, purpose='password_reset')

        if not result['success']:
            return Response({
                'error': result['message']
            }, status=status.HTTP_400_BAD_REQUEST)

        # Get user and update password
        user = User.objects.get(email=email)
        user.set_password(new_password)
        user.save()

        return Response({
            'message': 'Password reset successful'
        }, status=status.HTTP_200_OK)

    except User.DoesNotExist:
        return Response({
            'error': 'User not found'
        }, status=status.HTTP_404_NOT_FOUND)
    except Exception as e:
        return Response({
            'error': f'Password reset failed: {str(e)}'
        }, status=status.HTTP_400_BAD_REQUEST)


@api_view(['POST'])
@permission_classes([AllowAny])
def google_oauth_login(request):
    """
    Google OAuth login
    """
    print('\n=== GOOGLE OAUTH LOGIN DEBUG START ===')
    print('Request method:', request.method)
    print('Request headers:', dict(request.headers))
    print('Request data:', request.data)
    print('Client ID from settings:', settings.GOOGLE_OAUTH_CLIENT_ID)
    print('Client Secret configured:', bool(settings.GOOGLE_OAUTH_CLIENT_SECRET))

    serializer = GoogleOAuthSerializer(data=request.data)
    print('Serializer data:', serializer.initial_data)

    # Only allow customer role for Google OAuth
    forced_role = 'customer'

    if not serializer.is_valid():
        print('Serializer validation failed:', serializer.errors)
        print('=== GOOGLE OAUTH LOGIN DEBUG END ===\n')
        return Response(serializer.errors, status=status.HTTP_400_BAD_REQUEST)

    print('Serializer valid, validated data:', serializer.validated_data)

    try:
        print('Attempting to verify Google token...')
        # Verify Google ID token
        idinfo = id_token.verify_oauth2_token(
            serializer.validated_data['id_token'],
            google_requests.Request(),
            settings.GOOGLE_OAUTH_CLIENT_ID
        )

        print('Google token verified successfully!')
        print('Token info:', idinfo)

        email = idinfo['email']
        name = idinfo.get('name', '')

        # Get or create user
        user, created = User.objects.get_or_create(
            email=email,
            defaults={
                'name': name,
                'email_verified': True,
                'role': forced_role,  # Only allow customer role for Google OAuth users
                'username': email,  # Ensure username uniqueness aligns with email for social logins
            }
        )

        print(f'User {"created" if created else "found"}: {user.email}')
<<<<<<< HEAD
        
        # Ensure legacy users created without username/email_verified fields are updated
        user_updates = []
        if not user.username:
            user.username = email
            user_updates.append('username')
        if user.role not in ['customer', 'Customer']:
            user.role = forced_role
            user_updates.append('role')
        if not user.email_verified:
            user.email_verified = True
            user_updates.append('email_verified')

        if user_updates:
            user.save(update_fields=user_updates)
=======
>>>>>>> ba5b209e

        if created:
            user.set_unusable_password()
            user.save()
            print('Set unusable password for new Google user')
            # Create customer profile for new Google OAuth users
            try:
                user.create_profile()
                print('Created customer profile')
            except Exception as e:
                print(f"Profile creation failed: {e}")
                # Continue without profile creation

        # Generate JWT tokens using the service
        from .services.jwt_service import JWTTokenService
        token_data = JWTTokenService.create_tokens(user, request)

        login(request, user, backend='django.contrib.auth.backends.ModelBackend')

        print('Google OAuth login successful!')
        print('=== GOOGLE OAUTH LOGIN DEBUG END ===\n')

        return Response({
            'message': 'Google OAuth login successful',
            'access': token_data['access_token'],
            'refresh': token_data['refresh_token'],
            'user': UserProfileSerializer(user).data
        }, status=status.HTTP_200_OK)

    except GoogleAuthError as e:
        # GoogleAuthError contains useful messages; include them in logs and response for debugging
        print(f"Google Auth Error: {repr(e)}")
        print('=== GOOGLE OAUTH LOGIN DEBUG END ===\n')
        return Response({
            'error': 'Invalid Google token',
            'details': str(e)
        }, status=status.HTTP_400_BAD_REQUEST)
    except ValueError as e:
        # id_token.verify_oauth2_token may raise ValueError for invalid tokens
        print(f"Google token verification failed: {repr(e)}")
        print('=== GOOGLE OAUTH LOGIN DEBUG END ===\n')
        return Response({'error': 'Invalid Google token', 'details': str(e)}, status=status.HTTP_400_BAD_REQUEST)
    except Exception as e:
        # Catch-all: log full exception for debugging
        import traceback
        tb = traceback.format_exc()
        print(f"Google OAuth unexpected error: {repr(e)}\n{tb}")
        print('=== GOOGLE OAUTH LOGIN DEBUG END ===\n')
        return Response({
            'error': 'Authentication failed. Please try again.',
            'details': str(e)
        }, status=status.HTTP_400_BAD_REQUEST)


@api_view(['GET'])
@permission_classes([IsAuthenticated])
def user_profile(request):
    """
    Get user profile
    """
    serializer = UserProfileSerializer(request.user)
    return Response(serializer.data, status=status.HTTP_200_OK)


@api_view(['PUT'])
@permission_classes([IsAuthenticated])
def update_profile(request):
    """
    Update user profile
    """
    serializer = UserProfileSerializer(request.user, data=request.data, partial=True)
    if serializer.is_valid():
        serializer.save()
        return Response({
            'message': 'Profile updated successfully',
            'user': serializer.data
        }, status=status.HTTP_200_OK)
    return Response(serializer.errors, status=status.HTTP_400_BAD_REQUEST)


@api_view(['POST'])
@permission_classes([IsAuthenticated])
def change_password(request):
    """
    Change user password
    """
    serializer = PasswordChangeSerializer(data=request.data)
    if serializer.is_valid():
        user = request.user

        if not user.check_password(serializer.validated_data['old_password']):
            return Response({
                'error': 'Current password is incorrect'
            }, status=status.HTTP_400_BAD_REQUEST)

        user.set_password(serializer.validated_data['new_password'])
        user.save()

        return Response({
            'message': 'Password changed successfully'
        }, status=status.HTTP_200_OK)

    return Response(serializer.errors, status=status.HTTP_400_BAD_REQUEST)


@api_view(['POST'])
@permission_classes([IsAuthenticated])
def create_customer_profile(request):
    """
    Create customer profile for existing user
    """
    try:
        customer = Customer.objects.create(user=request.user)
        serializer = CustomerSerializer(customer)
        return Response({
            'message': 'Customer profile created successfully',
            'customer': serializer.data
        }, status=status.HTTP_201_CREATED)
    except Exception as e:
        return Response({'error': str(e)}, status=status.HTTP_400_BAD_REQUEST)


@api_view(['POST'])
@permission_classes([IsAuthenticated])
def create_cook_profile(request):
    """
    Create cook profile for existing user
    """
    serializer = CookSerializer(data=request.data)
    if serializer.is_valid():
        cook = serializer.save(user=request.user)
        return Response({
            'message': 'Cook profile created successfully',
            'cook': CookSerializer(cook).data
        }, status=status.HTTP_201_CREATED)
    return Response(serializer.errors, status=status.HTTP_400_BAD_REQUEST)


@api_view(['GET'])
@permission_classes([IsAuthenticated])
def cook_profile_detail(request):
    """
    Get comprehensive cook profile combining user and cook data
    """
    if request.user.role not in ['cook', 'Cook']:
        return Response({
            'error': 'This endpoint is only available for cooks'
        }, status=status.HTTP_403_FORBIDDEN)

    serializer = CookProfileManagementSerializer(request.user)
    return Response(serializer.data, status=status.HTTP_200_OK)


@api_view(['PATCH'])
@permission_classes([IsAuthenticated])
def cook_profile_update(request):
    """
    Update comprehensive cook profile combining user and cook data
    """
    if request.user.role not in ['cook', 'Cook']:
        return Response({
            'error': 'This endpoint is only available for cooks'
        }, status=status.HTTP_403_FORBIDDEN)

    serializer = CookProfileManagementSerializer(
        request.user,
        data=request.data,
        partial=True
    )

    if serializer.is_valid():
        serializer.save()
        return Response({
            'message': 'Profile updated successfully',
            'profile': serializer.data
        }, status=status.HTTP_200_OK)

    return Response(serializer.errors, status=status.HTTP_400_BAD_REQUEST)


@api_view(['DELETE'])
@permission_classes([IsAuthenticated])
def cook_profile_delete(request):
    """
    Delete cook user account (soft delete by deactivating)
    """
    if request.user.role not in ['cook', 'Cook']:
        return Response({
            'error': 'This endpoint is only available for cooks'
        }, status=status.HTTP_403_FORBIDDEN)

    # Soft delete - deactivate the account instead of permanent deletion
    request.user.is_active = False
    request.user.save()

    return Response({
        'message': 'Account has been deactivated successfully'
    }, status=status.HTTP_200_OK)


@api_view(['POST'])
@permission_classes([IsAuthenticated])
def create_delivery_agent_profile(request):
    """
    Create delivery agent profile for existing user
    """
    serializer = DeliveryAgentSerializer(data=request.data)
    if serializer.is_valid():
        delivery_agent = serializer.save(user=request.user)
        return Response({
            'message': 'Delivery agent profile created successfully',
            'delivery_agent': DeliveryAgentSerializer(delivery_agent).data
        }, status=status.HTTP_201_CREATED)
    return Response(serializer.errors, status=status.HTTP_400_BAD_REQUEST)


@api_view(['POST'])
@permission_classes([AllowAny])
def send_otp(request):
    """
    Send OTP to email for verification
    """
    try:
        print(f"OTP request data: {request.data}")
        serializer = SendOTPSerializer(data=request.data)
        if serializer.is_valid():
            print("OTP serializer is valid, sending OTP...")
            result = serializer.send_otp()
            print(f"OTP send result: {result}")
            if result['success']:
                return Response({
                    'message': result['message'],
                    'success': True
                }, status=status.HTTP_200_OK)
            else:
                return Response({
                    'message': result['message'],
                    'success': False
                }, status=status.HTTP_400_BAD_REQUEST)
        else:
            print(f"OTP serializer validation errors: {serializer.errors}")
            return Response({
                'message': 'Invalid data provided',
                'errors': serializer.errors,
                'success': False
            }, status=status.HTTP_400_BAD_REQUEST)
    except Exception as e:
        return Response({
            'message': f'Internal server error: {str(e)}',
            'success': False
        }, status=status.HTTP_500_INTERNAL_SERVER_ERROR)


@api_view(['POST'])
@permission_classes([AllowAny])
def verify_otp(request):
    """
    Verify OTP for email verification
    """
    print(f"🔍 OTP Verification Request: {request.data}")  # Debug log
    serializer = VerifyOTPSerializer(data=request.data)
    if serializer.is_valid():
        print(f"✅ Serializer validation passed")  # Debug log
        result = serializer.verify_otp()
        print(f"🔍 OTP verification result: {result}")  # Debug log
        if result['success']:
            return Response({
                'message': result['message'],
                'success': True
            }, status=status.HTTP_200_OK)
        else:
            return Response({
                'message': result['message'],
                'success': False
            }, status=status.HTTP_400_BAD_REQUEST)
    else:
        print(f"❌ Serializer validation failed: {serializer.errors}")  # Debug log
        return Response({
            'message': 'Invalid data provided',
            'errors': serializer.errors,
            'success': False
        }, status=status.HTTP_400_BAD_REQUEST)


@api_view(['POST'])
@permission_classes([AllowAny])
def complete_registration(request):
    """
    Complete user registration after OTP verification
    """
    print(f"🔍 Complete Registration Request: {request.data}")  # Debug log

    try:
        serializer = CompleteRegistrationSerializer(data=request.data)
        if serializer.is_valid():
            print(f"✅ Serializer validation passed")  # Debug log

            user = serializer.save()
            print(f"✅ User created successfully: {user.email}")  # Debug log

            # Refresh user from database to ensure all relationships are loaded
            user.refresh_from_db()
            print(f"✅ User refreshed from database")  # Debug log

            # Create user profile data
            try:
                user_profile_data = UserProfileSerializer(user).data
                print(f"✅ User profile serialized successfully")  # Debug log
            except Exception as e:
                print(f"💥 Error serializing user profile: {str(e)}")  # Debug log
                raise

            # Only generate tokens for customers (who can login immediately)
            # Cooks and delivery agents need admin approval before they can login
            response_data = {
                'message': 'Registration completed successfully',
                'user': user_profile_data
            }

            if user.role == 'customer':
                # Generate JWT tokens for customers who can login immediately
                try:
                    from .services.jwt_service import JWTTokenService
                    token_data = JWTTokenService.create_tokens(user, request)
                    print(f"✅ JWT tokens created successfully for customer")  # Debug log
                    response_data['tokens'] = {
                        'refresh': token_data['refresh_token'],
                        'access': token_data['access_token']
                    }
                except Exception as e:
                    print(f"💥 Error creating JWT tokens: {str(e)}")  # Debug log
                    raise
            else:
                # For cooks and delivery agents, don't provide tokens
                print(f"✅ No tokens provided for {user.role} - requires admin approval")  # Debug log
            print(f"✅ Response data prepared successfully")  # Debug log

            return Response(response_data, status=status.HTTP_201_CREATED)
        else:
            print(f"❌ Serializer validation failed: {serializer.errors}")  # Debug log
            return Response(serializer.errors, status=status.HTTP_400_BAD_REQUEST)

    except Exception as e:
        print(f"💥 Exception in complete_registration: {str(e)}")  # Debug log
        print(f"💥 Exception type: {type(e).__name__}")  # Debug log
        import traceback
        print(f"💥 Traceback: {traceback.format_exc()}")  # Debug log

        return Response({
            'error': 'Internal server error during registration',
            'message': str(e)
        }, status=status.HTTP_500_INTERNAL_SERVER_ERROR)


@api_view(['GET'])
@permission_classes([IsAuthenticated])
def user_tokens(request):
    """
    Get all active tokens for the current user
    """
    try:
        from .services.jwt_service import JWTTokenService
        tokens = JWTTokenService.get_user_active_tokens(request.user)

        token_data = []
        for token in tokens:
            token_data.append({
                'id': token.id,
                'token_type': token.token_type,
                'issued_at': token.issued_at,
                'expires_at': token.expires_at,
                'last_used_at': token.last_used_at,
                'usage_count': token.usage_count,
                'ip_address': token.ip_address,
                'device_info': token.device_info,
                'is_valid': token.is_valid(),
            })

        return Response({
            'tokens': token_data,
            'count': len(token_data)
        }, status=status.HTTP_200_OK)
    except Exception as e:
        return Response({'error': str(e)}, status=status.HTTP_400_BAD_REQUEST)


@api_view(['POST'])
@permission_classes([IsAuthenticated])
def revoke_token(request):
    """
    Revoke a specific token
    """
    try:
        from .services.jwt_service import JWTTokenService

        token = request.data.get('token')
        token_type = request.data.get('token_type', 'refresh')

        if not token:
            return Response({'error': 'Token is required'}, status=status.HTTP_400_BAD_REQUEST)

        success = JWTTokenService.revoke_token(token, token_type)

        if success:
            return Response({'message': 'Token revoked successfully'}, status=status.HTTP_200_OK)
        else:
            return Response({'error': 'Token not found or already revoked'}, status=status.HTTP_404_NOT_FOUND)
    except Exception as e:
        return Response({'error': str(e)}, status=status.HTTP_400_BAD_REQUEST)


@api_view(['POST'])
@permission_classes([IsAuthenticated])
def revoke_all_tokens(request):
    """
    Revoke all tokens for the current user
    """
    try:
        from .services.jwt_service import JWTTokenService

        token_type = request.data.get('token_type', 'refresh')  # Only refresh tokens supported
        revoked_count = JWTTokenService.revoke_all_user_tokens(request.user, token_type)

        return Response({
            'message': f'Successfully revoked {revoked_count} tokens',
            'revoked_count': revoked_count
        }, status=status.HTTP_200_OK)
    except Exception as e:
        return Response({'error': str(e)}, status=status.HTTP_400_BAD_REQUEST)


# Admin User Management ViewSet
class UserViewSet(viewsets.ModelViewSet):
    """
    ViewSet for managing users (Admin only)
    """
    queryset = User.objects.all()
    serializer_class = UserProfileSerializer
    permission_classes = [IsAuthenticated, IsAdminUser]

    def get_queryset(self):
        queryset = User.objects.all()
        user_type = self.request.query_params.get('user_type', None)
        is_active = self.request.query_params.get('is_active', None)
        search = self.request.query_params.get('search', None)

        if user_type:
            queryset = queryset.filter(role=user_type)
        if is_active is not None:
            queryset = queryset.filter(is_active=is_active.lower() == 'true')
        if search:
            queryset = queryset.filter(
                username__icontains=search
            ) | queryset.filter(
                email__icontains=search
            ) | queryset.filter(
                first_name__icontains=search
            ) | queryset.filter(
                last_name__icontains=search
            )

        return queryset


# Admin Approval Management Views
@api_view(['GET'])
@permission_classes([IsAuthenticated, IsAdminUser])
def pending_approvals(request):
    """
    Get pending user approvals filtered by role
    """
    try:
        role = request.query_params.get('role')
        if not role:
            return Response(
                {'error': 'Role parameter is required'},
                status=status.HTTP_400_BAD_REQUEST
            )

        # Validate role
        valid_roles = ['cook', 'delivery_agent']
        if role not in valid_roles:
            return Response(
                {'error': f'Invalid role. Must be one of: {valid_roles}'},
                status=status.HTTP_400_BAD_REQUEST
            )

        if role == 'cook':
            # For cooks, check ChefProfile.approval_status
            from apps.users.models import ChefProfile
            pending_profiles = ChefProfile.objects.filter(approval_status='pending')
            pending_users = [profile.user for profile in pending_profiles]
        elif role == 'delivery_agent':
            # For delivery agents, check DeliveryProfile.approval_status
            from apps.users.models import DeliveryProfile
            pending_profiles = DeliveryProfile.objects.filter(approval_status='pending')
            pending_users = [profile.user for profile in pending_profiles]

        users_data = []
        for user in pending_users:
            users_data.append({
                'id': user.user_id,
                'name': user.name or f"{user.first_name} {user.last_name}".strip(),
                'email': user.email,
                'role': user.role,
                'phone_no': user.phone_no,
                'address': user.address,
                'created_at': user.date_joined,
                'approval_status': 'pending'
            })

        return Response({
            'users': users_data,
            'count': len(users_data)
        }, status=status.HTTP_200_OK)

    except Exception as e:
        return Response(
            {'error': f'Failed to fetch pending approvals: {str(e)}'},
            status=status.HTTP_500_INTERNAL_SERVER_ERROR
        )


@api_view(['POST'])
@permission_classes([IsAuthenticated, IsAdminUser])
def approve_cook(request, user_id):
    """
    Approve a cook application
    """
    try:
        user = get_object_or_404(User, user_id=user_id, role='cook')

        # Get or create ChefProfile
        from apps.users.models import ChefProfile
        chef_profile, created = ChefProfile.objects.get_or_create(
            user=user,
            defaults={
                'specialty_cuisines': [],
                'experience_years': 0,
                'bio': '',
                'approval_status': 'pending',
                'rating_average': 0.0,
                'total_orders': 0,
                'total_reviews': 0,
                'is_featured': False
            }
        )

        if chef_profile.approval_status == 'approved':
            return Response(
                {'error': 'Cook is already approved'},
                status=status.HTTP_400_BAD_REQUEST
            )

        # Update approval status
        chef_profile.approval_status = 'approved'
        chef_profile.save()

        # Also activate the user if not already active
        if not user.is_active:
            user.is_active = True
            user.save()

        return Response({
            'message': 'Cook approved successfully',
            'user': {
                'id': user.user_id,
                'name': user.name,
                'email': user.email,
                'role': user.role,
                'is_active': user.is_active
            }
        }, status=status.HTTP_200_OK)

    except User.DoesNotExist:
        return Response(
            {'error': 'Cook not found'},
            status=status.HTTP_404_NOT_FOUND
        )
    except Exception as e:
        return Response(
            {'error': f'Failed to approve cook: {str(e)}'},
            status=status.HTTP_500_INTERNAL_SERVER_ERROR
        )


@api_view(['POST'])
@permission_classes([IsAuthenticated, IsAdminUser])
def approve_delivery_agent(request, user_id):
    """
    Approve a delivery agent application
    """
    try:
        user = get_object_or_404(User, user_id=user_id, role='delivery_agent')

        # Get or create DeliveryProfile
        from apps.users.models import DeliveryProfile
        delivery_profile, created = DeliveryProfile.objects.get_or_create(
            user=user,
            defaults={
                'vehicle_type': 'bike',
                'vehicle_number': '',
                'license_number': '',
                'is_available': True,
                'rating_average': 0.0,
                'total_deliveries': 0,
                'total_earnings': 0.0,
                'approval_status': 'pending'
            }
        )

        if delivery_profile.approval_status == 'approved':
            return Response(
                {'error': 'Delivery agent is already approved'},
                status=status.HTTP_400_BAD_REQUEST
            )

        # Update approval status
        delivery_profile.approval_status = 'approved'
        delivery_profile.save()

        # Also activate the user if not already active
        if not user.is_active:
            user.is_active = True
            user.save()

        return Response({
            'message': 'Delivery agent approved successfully',
            'user': {
                'id': user.user_id,
                'name': user.name,
                'email': user.email,
                'role': user.role,
                'is_active': user.is_active
            }
        }, status=status.HTTP_200_OK)

    except User.DoesNotExist:
        return Response(
            {'error': 'Delivery agent not found'},
            status=status.HTTP_404_NOT_FOUND
        )
    except Exception as e:
        return Response(
            {'error': f'Failed to approve delivery agent: {str(e)}'},
            status=status.HTTP_500_INTERNAL_SERVER_ERROR
        )


# Document Management Endpoints
@api_view(['GET'])
@permission_classes([AllowAny])
def get_document_types(request):
    """
    Get available document types for a specific role
    """
    role = request.query_params.get('role')
    if not role:
        return Response({'error': 'Role parameter is required'}, status=status.HTTP_400_BAD_REQUEST)

    if role not in ['cook', 'delivery_agent']:
        return Response({'error': 'Invalid role'}, status=status.HTTP_400_BAD_REQUEST)

    document_types = DocumentType.objects.filter(category=role)
    serializer = DocumentTypeSerializer(document_types, many=True)
    return Response(serializer.data, status=status.HTTP_200_OK)


@api_view(['POST'])
@permission_classes([IsAuthenticated])
def upload_document(request):
    """
    Upload a document for verification
    """
    serializer = UserDocumentSerializer(data=request.data, context={'request': request})
    if serializer.is_valid():
        document = serializer.save()
        return Response({
            'message': 'Document uploaded successfully',
            'document': UserDocumentSerializer(document).data
        }, status=status.HTTP_201_CREATED)
    return Response(serializer.errors, status=status.HTTP_400_BAD_REQUEST)


@api_view(['POST'])
@permission_classes([AllowAny])
def upload_document_during_registration(request):
    """
    Upload a document during registration process (before user is authenticated)
    """
    try:
        print(f"Upload registration request data: {request.data}")
        print(f"Upload registration request files: {request.FILES}")

        # Get user email from request data
        user_email = request.data.get('user_email')
        if not user_email:
            print("Upload error: No user email provided")
            return Response({'error': 'User email is required'}, status=status.HTTP_400_BAD_REQUEST)

        # Find the user by email
        try:
            user = User.objects.get(email=user_email)
            print(f"Found user: {user.email}")
        except User.DoesNotExist:
            print(f"Upload error: User not found for email: {user_email}")
            return Response({'error': 'User not found'}, status=status.HTTP_404_NOT_FOUND)

        # Validate required fields
        if 'file_upload' not in request.FILES:
            print("Upload error: No file_upload in request.FILES")
            return Response({
                'error': 'No file provided',
                'message': 'Please select a file to upload'
            }, status=status.HTTP_400_BAD_REQUEST)

        if 'document_type_id' not in request.data:
            return Response({
                'error': 'Document type is required',
                'message': 'Please select a document type'
            }, status=status.HTTP_400_BAD_REQUEST)

        # Create a modified request data with user context
        serializer = UserDocumentSerializer(data=request.data, context={'user': user})
        if serializer.is_valid():
            try:
                document = serializer.save()
                return Response({
                    'message': 'Document uploaded successfully',
                    'document': UserDocumentSerializer(document).data
                }, status=status.HTTP_201_CREATED)
            except Exception as save_error:
                import traceback
                error_details = str(save_error)
                print(f"Document save error: {error_details}")
                print(f"Traceback: {traceback.format_exc()}")
                return Response({
                    'error': 'Failed to save document',
                    'message': f'Error saving document: {error_details}'
                }, status=status.HTTP_500_INTERNAL_SERVER_ERROR)
        else:
            # Format validation errors for better user experience
            errors = serializer.errors
            if 'file_upload' in errors:
                return Response({
                    'error': 'File validation failed',
                    'message': errors['file_upload'][0] if isinstance(errors['file_upload'], list) else str(errors['file_upload']),
                    'details': errors
                }, status=status.HTTP_400_BAD_REQUEST)
            else:
                return Response({
                    'error': 'Validation failed',
                    'message': 'Please check your input and try again',
                    'details': errors
                }, status=status.HTTP_400_BAD_REQUEST)

    except Exception as e:
        # Ensure we always return JSON, even for unexpected errors
        import traceback
        error_details = str(e)
        print(f"Upload error: {error_details}")
        print(f"Traceback: {traceback.format_exc()}")
        return Response({
            'error': 'Internal server error during upload',
            'details': error_details
        }, status=status.HTTP_500_INTERNAL_SERVER_ERROR)


@api_view(['GET'])
@permission_classes([IsAuthenticated])
def get_user_documents(request):
    """
    Get all documents uploaded by the current user
    """
    documents = UserDocument.objects.filter(user=request.user).order_by('-uploaded_at')
    serializer = UserDocumentSerializer(documents, many=True)
    return Response(serializer.data, status=status.HTTP_200_OK)


@api_view(['DELETE'])
@permission_classes([IsAuthenticated])
def delete_document(request, document_id):
    """
    Delete a user's document
    """
    try:
        document = UserDocument.objects.get(id=document_id, user=request.user)
        document.delete()
        return Response({'message': 'Document deleted successfully'}, status=status.HTTP_200_OK)
    except UserDocument.DoesNotExist:
        return Response({'error': 'Document not found'}, status=status.HTTP_404_NOT_FOUND)


@api_view(['POST'])
@permission_classes([IsAuthenticated])
def proxy_document_download(request):
    """
    Proxy document download to handle CORS issues with Cloudinary
    """
    try:
        document_id = request.data.get('document_id')
        file_url = request.data.get('file_url')
        preview_mode = request.data.get('preview', False)

        print(f"Proxy request - Document ID: {document_id}, File URL: {file_url}, Preview: {preview_mode}")
        print(f"User: {request.user}, Is Staff: {request.user.is_staff}")

        if not document_id and not file_url:
            return Response({'error': 'Document ID or file URL is required'}, status=status.HTTP_400_BAD_REQUEST)

        # If document_id is provided, get the document and verify access
        if document_id:
            try:
                document = UserDocument.objects.get(id=document_id)
                print(f"Found document: {document.file_name}, User: {document.user}")

                # Check if user has access to this document
                if not (request.user.is_staff or document.user == request.user):
                    print(f"Access denied for user {request.user} to document {document_id}")
                    return Response({'error': 'Access denied'}, status=status.HTTP_403_FORBIDDEN)
                file_url = document.file
            except UserDocument.DoesNotExist:
                print(f"Document not found: {document_id}")
                return Response({'error': 'Document not found'}, status=status.HTTP_404_NOT_FOUND)

        if not file_url:
            return Response({'error': 'File URL not available'}, status=status.HTTP_400_BAD_REQUEST)

        print(f"Attempting to fetch file from: {file_url}")

        # Check if it's a local file
        if file_url.startswith('/local_media/'):
            return handle_local_file_download(file_url, document_id, preview_mode)
        else:
            # Pass the document object if available
            document_obj = None
            if document_id:
                try:
                    document_obj = UserDocument.objects.get(id=document_id)
                except UserDocument.DoesNotExist:
                    pass
            return handle_cloudinary_download(file_url, document_id, preview_mode, document_obj)

    except Exception as e:
        print(f"General error: {str(e)}")
        return Response({'error': f'Download failed: {str(e)}'}, status=status.HTTP_500_INTERNAL_SERVER_ERROR)


# Admin Approval Endpoints
@api_view(['GET'])
@permission_classes([IsAuthenticated, IsAdminUser])
def get_pending_approvals(request):
    """
    Get all users pending approval (cooks and delivery agents)
    """
    try:
        print(f"🔍 Getting pending approvals")
        print(f"👤 Request user: {request.user}, Is staff: {request.user.is_staff}")

        role_filter = request.GET.get('role')
        print(f"🏷️ Role filter: {role_filter}")

        if role_filter:
            # Filter by specific role if provided
            pending_users = User.objects.filter(
                role=role_filter,
                approval_status='pending'
            ).order_by('created_at')
        else:
            # Get all pending users (cooks and delivery agents)
            pending_users = User.objects.filter(
                role__in=['cook', 'delivery_agent'],
                approval_status='pending'
            ).order_by('created_at')

        print(f"📊 Found {pending_users.count()} pending users")
        for user in pending_users:
            print(f"  👤 {user.name} ({user.email}, {user.role}) - Documents: {user.documents.count()}")

        serializer = UserApprovalSerializer(pending_users, many=True)
        data = serializer.data

        print(f"🔄 Serialized {len(data)} users")
        return Response({'users': data}, status=status.HTTP_200_OK)
    except Exception as e:
        print(f"💥 Error fetching pending approvals: {str(e)}")
        import traceback
        print(f"📍 Traceback: {traceback.format_exc()}")
        return Response({'error': f'Failed to fetch pending approvals: {str(e)}'}, status=status.HTTP_500_INTERNAL_SERVER_ERROR)


@api_view(['GET'])
@permission_classes([IsAuthenticated, IsAdminUser])
def get_user_for_approval(request, user_id):
    """
    Get detailed information about a user for approval review
    """
    try:
        print(f"🔍 Getting user details for user_id: {user_id}")
        print(f"👤 Request user: {request.user}, Is staff: {request.user.is_staff}")

        user = User.objects.select_related('approved_by').prefetch_related('documents__document_type').get(
            user_id=user_id,
            role__in=['cook', 'delivery_agent']
        )

        print(f"✅ Found user: {user.name} ({user.email})")
        print(f"📋 User approval status: {user.approval_status}")
        print(f"📄 User documents count: {user.documents.count()}")

        # Log document details
        for doc in user.documents.all():
            print(f"  📎 Document: {doc.file_name}, URL: {doc.file}, Visible: {doc.is_visible_to_admin}, Type: {doc.document_type.name}")

        serializer = UserApprovalSerializer(user)
        data = serializer.data

        print(f"🔄 Serialized data documents count: {len(data.get('documents', []))}")
        print(f"📊 Response data keys: {list(data.keys())}")

        return Response(data, status=status.HTTP_200_OK)
    except User.DoesNotExist:
        print(f"❌ User not found: {user_id}")
        return Response({'error': 'User not found'}, status=status.HTTP_404_NOT_FOUND)
    except Exception as e:
        print(f"💥 Error fetching user details: {str(e)}")
        import traceback
        print(f"📍 Traceback: {traceback.format_exc()}")
        return Response({'error': f'Failed to fetch user details: {str(e)}'}, status=status.HTTP_500_INTERNAL_SERVER_ERROR)


@api_view(['POST'])
@permission_classes([IsAuthenticated, IsAdminUser])
def approve_user(request, user_id):
    """
    Approve or reject a user
    """
    try:
        print(f"🔍 Approval request for user_id: {user_id}")
        print(f"👤 Admin user: {request.user} (ID: {request.user.user_id})")
        print(f"📋 Request data: {request.data}")
        print(f"🔑 Request headers: {dict(request.headers)}")

        user = User.objects.get(user_id=user_id, role__in=['cook', 'delivery_agent'])
        print(f"✅ Found user: {user.name} ({user.email}, {user.role})")
        print(f"📊 Current status: {user.approval_status}")
    except User.DoesNotExist:
        print(f"❌ User not found: {user_id}")
        return Response({'error': 'User not found'}, status=status.HTTP_404_NOT_FOUND)
    except Exception as e:
        print(f"💥 Error fetching user: {str(e)}")
        return Response({'error': f'Failed to fetch user: {str(e)}'}, status=status.HTTP_500_INTERNAL_SERVER_ERROR)

    serializer = UserApprovalActionSerializer(data=request.data)
    if serializer.is_valid():
        action = serializer.validated_data['action']
        notes = serializer.validated_data.get('notes', '')

        print(f"🔄 Processing {action} action with notes: '{notes}'")

        if action == 'approve':
            user.approval_status = 'approved'
            user.approval_notes = notes
            user.approved_by = request.user
            user.approved_at = timezone.now()
            user.save()
            print(f"✅ User approved and saved")

            # Make all user documents visible to admin after approval
            docs_updated = user.documents.update(is_visible_to_admin=True)
            print(f"📄 Updated {docs_updated} documents to be visible")

            # Send approval email using the new email service
            try:
                from .services.email_service import EmailService
                EmailService.send_approval_email(user, 'approved', notes)
                print(f"📧 Approval email sent successfully")
            except Exception as email_error:
                print(f"⚠️ Email sending failed: {str(email_error)}")
                # Don't fail the approval if email fails

            return Response({
                'message': 'User approved successfully',
                'user': UserApprovalSerializer(user).data
            }, status=status.HTTP_200_OK)

        elif action == 'reject':
            user.approval_status = 'rejected'
            user.approval_notes = notes
            user.approved_by = request.user
            user.approved_at = timezone.now()
            user.save()
            print(f"❌ User rejected and saved")

            # Send rejection email using the new email service
            try:
                from .services.email_service import EmailService
                EmailService.send_approval_email(user, 'rejected', notes)
                print(f"📧 Rejection email sent successfully")
            except Exception as email_error:
                print(f"⚠️ Email sending failed: {str(email_error)}")
                # Don't fail the rejection if email fails

            return Response({
                'message': 'User rejected successfully',
                'user': UserApprovalSerializer(user).data
            }, status=status.HTTP_200_OK)
    else:
        print(f"❌ Invalid serializer data: {serializer.errors}")

    return Response(serializer.errors, status=status.HTTP_400_BAD_REQUEST)


@api_view(['GET'])
@permission_classes([AllowAny])
def check_approval_status(request):
    """
    Check the approval status of the current user or by email/user_id
    """
    user = None

    # Try to get user from authentication first
    if request.user.is_authenticated:
        user = request.user
    else:
        # If not authenticated, try to get user by email or user_id from query params
        email = request.query_params.get('email')
        user_id = request.query_params.get('user_id')

        if email:
            try:
                user = User.objects.get(email=email)
            except User.DoesNotExist:
                return Response({
                    'error': 'User not found',
                    'approval_status': 'unknown',
                    'can_login': False,
                    'message': 'User with this email does not exist.'
                }, status=status.HTTP_404_NOT_FOUND)
        elif user_id:
            try:
                user = User.objects.get(user_id=user_id)
            except User.DoesNotExist:
                return Response({
                    'error': 'User not found',
                    'approval_status': 'unknown',
                    'can_login': False,
                    'message': 'User with this ID does not exist.'
                }, status=status.HTTP_404_NOT_FOUND)
        else:
            return Response({
                'error': 'Authentication required',
                'approval_status': 'unknown',
                'can_login': False,
                'message': 'Please log in or provide email/user_id to check approval status.'
            }, status=status.HTTP_401_UNAUTHORIZED)

    # Check approval status based on user role
    if user.role in ['cook', 'Cook', 'delivery_agent', 'DeliveryAgent']:
        return Response({
            'user_id': user.user_id,
            'email': user.email,
            'name': user.name,
            'role': user.role,
            'approval_status': user.approval_status,
            'approval_status_display': user.get_approval_status_display(),
            'approval_notes': user.approval_notes,
            'approved_at': user.approved_at,
            'can_login': user.can_login(),
            'message': user.get_approval_message()
        }, status=status.HTTP_200_OK)
    else:
        return Response({
            'user_id': user.user_id,
            'email': user.email,
            'name': user.name,
            'role': user.role,
            'approval_status': 'approved',
            'approval_status_display': 'Approved',
            'can_login': True,
            'message': 'Your account is ready to use.'
        }, status=status.HTTP_200_OK)




@api_view(['POST'])
@permission_classes([AllowAny])
def clear_all_tokens(request):
    """
    Clear all tokens for debugging purposes
    """
    try:
        email = request.data.get('email')
        if not email:
            return Response({'error': 'Email is required'}, status=status.HTTP_400_BAD_REQUEST)

        user = User.objects.get(email=email)
        from .services.jwt_service import JWTTokenService
        revoked_count = JWTTokenService.revoke_all_user_tokens(user, 'refresh')

        return Response({
            'message': f'Revoked {revoked_count} tokens for user {email}'
        }, status=status.HTTP_200_OK)
    except User.DoesNotExist:
        return Response({'error': 'User not found'}, status=status.HTTP_404_NOT_FOUND)
    except Exception as e:
        return Response({'error': str(e)}, status=status.HTTP_500_INTERNAL_SERVER_ERROR)


@api_view(['POST'])
@permission_classes([AllowAny])
def check_user_status(request):
    """
    Check the approval status of a user by email (for login page)
    """
    email = request.data.get('email')
    if not email:
        return Response({'error': 'Email is required'}, status=status.HTTP_400_BAD_REQUEST)

    try:
        user = User.objects.get(email=email)

        # Only return approval status for cooks and delivery agents
        if user.role in ['cook', 'delivery_agent']:
            return Response({
                'approval_status': user.approval_status,
                'approval_status_display': user.get_approval_status_display(),
                'can_login': user.can_login(),
                'message': user.get_approval_message(),
                'role': user.role
            }, status=status.HTTP_200_OK)
        else:
            # For customers and admins, they can always login
            return Response({
                'approval_status': 'approved',
                'approval_status_display': 'Approved',
                'can_login': True,
                'message': 'Your account is ready to use.',
                'role': user.role
            }, status=status.HTTP_200_OK)

    except User.DoesNotExist:
        # User doesn't exist, don't reveal this information
        return Response({
            'approval_status': 'unknown',
            'approval_status_display': 'Unknown',
            'can_login': False,
            'message': 'Account not found',
            'role': 'unknown'
        }, status=status.HTTP_200_OK)


@api_view(['POST'])
@permission_classes([AllowAny])
def check_email_availability(request):
    """
    Check if an email is available for registration
    """
    email = request.data.get('email')
    if not email:
        return Response({'error': 'Email is required'}, status=status.HTTP_400_BAD_REQUEST)

    try:
        user = User.objects.get(email=email)
        if user.is_active:
            # Provide detailed information based on user role and status
            if user.role == 'customer':
                return Response({
                    'available': False,
                    'message': 'This email is already registered as a customer. Please try logging in instead.',
                    'suggestion': 'login',
                    'user_role': user.role,
                    'approval_status': 'approved'
                }, status=status.HTTP_200_OK)
            elif user.role in ['cook', 'delivery_agent']:
                if user.approval_status == 'pending':
                    return Response({
                        'available': False,
                        'message': 'This email is already registered and your account is pending approval. Please wait for admin approval.',
                        'suggestion': 'wait_approval',
                        'user_role': user.role,
                        'approval_status': user.approval_status
                    }, status=status.HTTP_200_OK)
                elif user.approval_status == 'rejected':
                    return Response({
                        'available': False,
                        'message': 'This email was previously registered but the account was rejected. Please contact support for assistance.',
                        'suggestion': 'contact_support',
                        'user_role': user.role,
                        'approval_status': user.approval_status
                    }, status=status.HTTP_200_OK)
                else:
                    return Response({
                        'available': False,
                        'message': 'This email is already registered. Please try logging in instead.',
                        'suggestion': 'login',
                        'user_role': user.role,
                        'approval_status': user.approval_status
                    }, status=status.HTTP_200_OK)
            else:
                return Response({
                    'available': False,
                    'message': 'This email is already registered. Please try logging in instead.',
                    'suggestion': 'login',
                    'user_role': user.role,
                    'approval_status': 'approved'
                }, status=status.HTTP_200_OK)
        else:
            return Response({
                'available': True,
                'message': 'Email is available for registration.',
                'suggestion': 'register'
            }, status=status.HTTP_200_OK)
    except User.DoesNotExist:
        return Response({
            'available': True,
            'message': 'Email is available for registration.',
            'suggestion': 'register'
        }, status=status.HTTP_200_OK)


def handle_local_file_download(file_url, document_id, preview_mode):
    """Handle local file downloads"""
    try:
        from django.http import FileResponse
        from django.conf import settings
        from pathlib import Path
        import os

        # Remove the /local_media/ prefix to get the relative path
        relative_path = file_url.replace('/local_media/', '')
        local_media_root = getattr(settings, 'LOCAL_MEDIA_ROOT', Path(__file__).resolve().parent.parent.parent / 'local_media')
        file_path = local_media_root / relative_path

        if not file_path.exists():
            print(f"Local file not found: {file_path}")
            return Response({'error': 'File not found'}, status=status.HTTP_404_NOT_FOUND)

        # Get filename from document if available
        filename = 'document'
        if document_id:
            try:
                document = UserDocument.objects.get(id=document_id)
                filename = document.file_name
            except UserDocument.DoesNotExist:
                filename = file_path.name

        # Determine content type
        content_type = 'application/octet-stream'
        if filename.endswith('.pdf'):
            content_type = 'application/pdf'
        elif filename.endswith(('.jpg', '.jpeg')):
            content_type = 'image/jpeg'
        elif filename.endswith('.png'):
            content_type = 'image/png'

        print(f"Serving local file: {file_path}, content_type: {content_type}")

        # Create response
        response = FileResponse(
            open(file_path, 'rb'),
            content_type=content_type
        )

        # Set appropriate headers
        if preview_mode:
            response['Content-Disposition'] = 'inline'
        else:
            import urllib.parse
            filename = urllib.parse.quote(filename)
            response['Content-Disposition'] = f'attachment; filename="{filename}"'

        # Add CORS headers
        response['Access-Control-Allow-Origin'] = '*'
        response['Access-Control-Allow-Methods'] = 'GET, POST, OPTIONS'
        response['Access-Control-Allow-Headers'] = 'Content-Type, Authorization'

        return response

    except Exception as e:
        print(f"Local file error: {str(e)}")
        return Response({'error': f'Failed to access local file: {str(e)}'}, status=status.HTTP_500_INTERNAL_SERVER_ERROR)


def handle_cloudinary_download(file_url, document_id, preview_mode, document=None):
    """Handle Cloudinary downloads"""
    try:
        # Import Cloudinary modules conditionally
        try:
            import cloudinary
            import cloudinary.api
        except ImportError:
            print("Cloudinary package not installed. Please install it with: pip install cloudinary")
            return Response({'error': 'Cloudinary service not available'}, status=status.HTTP_503_SERVICE_UNAVAILABLE)

        from django.http import HttpResponse
        from django.conf import settings
        import requests

        # Configure Cloudinary
        cloudinary.config(
            cloud_name=settings.CLOUDINARY_STORAGE['CLOUD_NAME'],
            api_key=settings.CLOUDINARY_STORAGE['API_KEY'],
            api_secret=settings.CLOUDINARY_STORAGE['API_SECRET'],
            secure=True
        )

        # Extract public_id from the URL
        url_parts = file_url.split('/')
        if 'upload' in url_parts:
            upload_index = url_parts.index('upload')
            if upload_index + 2 < len(url_parts):
                # Get the version and public_id parts
                version_and_path = '/'.join(url_parts[upload_index + 2:])

                # For both raw files and images, remove the version but keep the full path
                # URL format: /upload/v1234567890/chefsync/assets/images/2/file.jpg
                # We want: chefsync/assets/images/2/file (without extension for images)
                path_parts = version_and_path.split('/')
                if len(path_parts) > 1:
                    # Remove version (first part) and keep the rest
                    public_id = '/'.join(path_parts[1:])

                    # For images, remove the file extension
                    if '/image/upload/' in file_url and '.' in public_id:
                        public_id = public_id.rsplit('.', 1)[0]
                else:
                    public_id = version_and_path
            else:
                raise ValueError("Invalid Cloudinary URL format")
        else:
            raise ValueError("Invalid Cloudinary URL format")

        print(f"Extracted public_id: {public_id}")

        # Determine resource type from URL
        if '/image/upload/' in file_url:
            resource_type = 'image'
        elif '/raw/upload/' in file_url:
            resource_type = 'raw'
        else:
            resource_type = 'raw'

        print(f"Resource type: {resource_type}")

        # Generate a signed URL for the file
        # For raw files (PDFs) on free Cloudinary accounts, we need to handle them differently
        if resource_type == 'raw':
            print("Handling raw file (PDF) - checking for local file first")

            # First, try to serve from local file if available
            if document and document.local_file_path and os.path.exists(document.local_file_path):
                print(f"Serving PDF from local file: {document.local_file_path}")
                try:
                    with open(document.local_file_path, 'rb') as local_file:
                        file_content = local_file.read()

                    from django.http import HttpResponse
                    django_response = HttpResponse(file_content, content_type='application/pdf')
                    django_response['Content-Disposition'] = f'inline; filename="{document.file_name}"'
                    django_response['Content-Length'] = str(len(file_content))

                    print(f"Successfully served PDF from local file, size: {len(file_content)} bytes")
                    return django_response

                except Exception as local_error:
                    print(f"Failed to serve local file: {str(local_error)}")
                    # Continue to try Cloudinary as fallback

            # If no local file or local file failed, try Cloudinary
            print("No local file available, trying Cloudinary...")
            try:
                # Try to download the file directly from the original URL
                response = requests.get(file_url, stream=True, timeout=30)
                print(f"Direct download response status: {response.status_code}")
                response.raise_for_status()

                # If successful, serve the file content directly
                content_type = response.headers.get('content-type', 'application/pdf')
                if file_url.endswith('.pdf') or 'application/pdf' in content_type:
                    content_type = 'application/pdf'

                # Create Django response with the file content
                from django.http import HttpResponse
                file_content = response.content

                django_response = HttpResponse(file_content, content_type=content_type)
                filename = document.file_name if document else 'document.pdf'
                django_response['Content-Disposition'] = f'inline; filename="{filename}"'
                django_response['Content-Length'] = str(len(file_content))

                print(f"Successfully served PDF file directly, size: {len(file_content)} bytes")
                return django_response

            except requests.exceptions.RequestException as e:
                print(f"Failed to download PDF directly: {str(e)}")
                raise ValueError(f"Failed to access PDF file: {str(e)}")
        else:
            # For images, use the normal signed URL approach
            try:
                signed_url = cloudinary.utils.cloudinary_url(
                    public_id,
                    resource_type=resource_type,
                    secure=True,
                    sign_url=True
                )[0]
                print(f"Generated signed URL: {signed_url}")
            except Exception as url_error:
                print(f"Error generating signed URL: {str(url_error)}")
                # Try without signing as fallback
                try:
                    signed_url = cloudinary.utils.cloudinary_url(
                        public_id,
                        resource_type=resource_type,
                        secure=True,
                        sign_url=False
                    )[0]
                    print(f"Generated unsigned URL as fallback: {signed_url}")
                except Exception as fallback_error:
                    print(f"Fallback URL generation failed: {str(fallback_error)}")
                    # Use original URL as final fallback
                    print("Using original URL as final fallback")
                    signed_url = file_url

        # Download the file using the signed URL (for images only, PDFs are handled above)
        try:
            response = requests.get(signed_url, stream=True, timeout=30)
            print(f"Cloudinary response status: {response.status_code}")
            response.raise_for_status()
        except requests.exceptions.RequestException as e:
            print(f"Cloudinary access error: {str(e)}")
            # If signed URL fails, try the original URL as final fallback
            if signed_url != file_url:
                print(f"Trying original URL as fallback: {file_url}")
                response = requests.get(file_url, stream=True, timeout=30)
                print(f"Original URL response status: {response.status_code}")
                response.raise_for_status()
            else:
                raise

        # Determine proper content type
        content_type = response.headers.get('content-type', 'application/octet-stream')
        if file_url.endswith('.pdf') or 'application/pdf' in content_type:
            content_type = 'application/pdf'
        elif file_url.endswith(('.jpg', '.jpeg')) or 'image/jpeg' in content_type:
            content_type = 'image/jpeg'
        elif file_url.endswith('.png') or 'image/png' in content_type:
            content_type = 'image/png'

        # Create Django response
        django_response = HttpResponse(
            response.content,
            content_type=content_type
        )

        # Set headers
        if preview_mode:
            django_response['Content-Disposition'] = 'inline'
        else:
            if document_id:
                try:
                    document = UserDocument.objects.get(id=document_id)
                    filename = document.file_name
                except UserDocument.DoesNotExist:
                    filename = file_url.split('/')[-1] if '/' in file_url else 'document'
            else:
                filename = file_url.split('/')[-1] if '/' in file_url else 'document'

            import urllib.parse
            filename = urllib.parse.quote(filename)
            django_response['Content-Disposition'] = f'attachment; filename="{filename}"'

        django_response['Content-Length'] = str(len(response.content))
        django_response['Access-Control-Allow-Origin'] = '*'
        django_response['Access-Control-Allow-Methods'] = 'GET, POST, OPTIONS'
        django_response['Access-Control-Allow-Headers'] = 'Content-Type, Authorization'

        print(f"Successfully proxied Cloudinary file, size: {len(response.content)} bytes")
        return django_response

    except Exception as e:
        print(f"Cloudinary access error: {str(e)}")
        return Response({'error': f'Failed to access Cloudinary file: {str(e)}'}, status=status.HTTP_500_INTERNAL_SERVER_ERROR)


def get_jwt_token_location(request):
    """
    Determine where the JWT token is stored: in headers or cookies
    """
    # Check for Authorization header
    auth_header = request.headers.get('Authorization')
    if auth_header:
        # Authorization: Bearer <token>
        if auth_header.startswith('Bearer '):
            token = auth_header.split(' ')[1]
            return 'headers', token

    # Check for cookies
    cookies = request.COOKIES
    for key, value in cookies.items():
        if key == 'refresh' or key == 'access':
            return 'cookies', value

    return None, None<|MERGE_RESOLUTION|>--- conflicted
+++ resolved
@@ -552,8 +552,8 @@
         )
 
         print(f'User {"created" if created else "found"}: {user.email}')
-<<<<<<< HEAD
-        
+
+
         # Ensure legacy users created without username/email_verified fields are updated
         user_updates = []
         if not user.username:
@@ -568,8 +568,6 @@
 
         if user_updates:
             user.save(update_fields=user_updates)
-=======
->>>>>>> ba5b209e
 
         if created:
             user.set_unusable_password()
