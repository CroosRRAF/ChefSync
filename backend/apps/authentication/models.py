from django.db import models
from django.contrib.auth.models import AbstractUser, BaseUserManager
from django.utils import timezone
import datetime
import random
import string
from datetime import timedelta


class UserManager(BaseUserManager):
    """Custom user manager for ChefSync User model"""
    
    def create_user(self, email, password=None, **extra_fields):
        """Create and return a regular user with the given email and password."""
        if not email:
            raise ValueError('The Email field must be set')
        email = self.normalize_email(email)
        user = self.model(email=email, **extra_fields)
        user.set_password(password)
        user.save(using=self._db)
        return user

    def create_superuser(self, email, password=None, **extra_fields):
        """Create and return a superuser with the given email and password."""
        extra_fields.setdefault('is_staff', True)
        extra_fields.setdefault('is_superuser', True)
        extra_fields.setdefault('role', 'admin')
        
        if extra_fields.get('is_staff') is not True:
            raise ValueError('Superuser must have is_staff=True.')
        if extra_fields.get('is_superuser') is not True:
            raise ValueError('Superuser must have is_superuser=True.')
        
        # Use email as username if not provided
        if not extra_fields.get('username'):
            extra_fields['username'] = email
        
        return self.create_user(email, password, **extra_fields)


class User(AbstractUser):
    """
    Custom User model for ChefSync application
    """
    # Role choices for user types - matching SQL schema
    ROLE_CHOICES = [
<<<<<<< HEAD
        ('admin', 'Admin'),
        ('customer', 'Customer'),
        ('cook', 'Cook'),
        ('delivery_agent', 'Delivery Agent'),
=======
        ('admin', 'Admin'),  # Lowercase for compatibility
        ('Admin', 'Admin'),  # Capitalized version
        ('customer', 'Customer'),  # Lowercase for consistency
        ('Customer', 'Customer'),  # Capitalized version
        ('cook', 'Cook'),  # Lowercase for consistency
        ('Cook', 'Cook'),  # Capitalized version
        ('delivery_agent', 'Delivery Agent'),  # Underscore version for frontend
        ('DeliveryAgent', 'DeliveryAgent'),  # CamelCase version for compatibility
>>>>>>> e6be6355
    ]
    
    # Approval status choices
    APPROVAL_STATUS_CHOICES = [
        ('pending', 'Pending Approval'),
        ('approved', 'Approved'),
        ('rejected', 'Rejected'),
    ]
    
    # Gender choices
    GENDER_CHOICES = [
        ('Male', 'Male'),
        ('Female', 'Female'),
        ('Other', 'Other'),
    ]
    
    user_id = models.AutoField(primary_key=True)
    name = models.CharField(max_length=100)
    phone_no = models.CharField(max_length=20, blank=True, null=True)  # Updated max_length to match SQL schema
    gender = models.CharField(max_length=10, choices=GENDER_CHOICES, blank=True, null=True)
    address = models.TextField(blank=True, null=True, help_text="Full address of the user")
    email = models.EmailField(unique=True)
    password = models.CharField(max_length=255)
    role = models.CharField(max_length=20, choices=ROLE_CHOICES, default='customer', help_text="User role in the system")
    profile_image = models.BinaryField(blank=True, null=True)  # LONGBLOB equivalent
    password = models.CharField(max_length=255)
    created_at = models.DateTimeField(auto_now_add=True)
    updated_at = models.DateTimeField(auto_now=True)
    
    # Email verification fields
    email_verified = models.BooleanField(default=False)
    email_verification_token = models.CharField(max_length=255, blank=True, null=True)
    email_verification_expires = models.DateTimeField(blank=True, null=True)
    
    # Approval fields for cooks and delivery agents
    approval_status = models.CharField(max_length=20, choices=APPROVAL_STATUS_CHOICES, default='approved', help_text="Approval status for cooks and delivery agents")
    approval_notes = models.TextField(blank=True, null=True, help_text="Admin notes for approval/rejection")
    approved_by = models.ForeignKey('self', on_delete=models.SET_NULL, null=True, blank=True, related_name='approved_users', help_text="Admin who approved this user")
    approved_at = models.DateTimeField(blank=True, null=True, help_text="When the user was approved")
    
    # Security fields
    failed_login_attempts = models.IntegerField(default=0)
    last_failed_login = models.DateTimeField(blank=True, null=True)
    account_locked = models.BooleanField(default=False)
    account_locked_until = models.DateTimeField(blank=True, null=True)
    
    # Referral system fields
    referral_code = models.CharField(max_length=20, unique=True, blank=True, null=True, help_text="User's unique referral code")
    referred_by = models.ForeignKey('self', on_delete=models.SET_NULL, null=True, blank=True, related_name='referred_users', help_text="User who referred this user")
    referral_token_used = models.CharField(max_length=50, blank=True, null=True, help_text="Referral token that was used during registration")
    total_referrals = models.PositiveIntegerField(default=0, help_text="Total number of successful referrals made by this user")
    referral_rewards_earned = models.DecimalField(max_digits=10, decimal_places=2, default=0.00, help_text="Total referral rewards earned")
    referral_rewards_used = models.DecimalField(max_digits=10, decimal_places=2, default=0.00, help_text="Total referral rewards used")
    
    # Override username field to use email
    username = models.CharField(max_length=150, unique=True, blank=True, null=True)
    
    USERNAME_FIELD = 'email'
    REQUIRED_FIELDS = ['name', 'role']

    def __str__(self):
        return f"{self.name} ({self.get_role_display()})"

    def create_profile(self):
        """Create the appropriate profile model based on user role"""
        if self.role in ['customer', 'Customer']:
            Customer.objects.get_or_create(user=self)
            # Customers are automatically approved
            self.approval_status = 'approved'
            self.save()
        elif self.role in ['cook', 'Cook']:
            Cook.objects.get_or_create(user=self)
            # Cooks need admin approval
            self.approval_status = 'pending'
            self.save()
        elif self.role in ['delivery_agent', 'DeliveryAgent']:
            DeliveryAgent.objects.get_or_create(user=self)
            # Delivery agents need admin approval
            self.approval_status = 'pending'
            self.save()

    def get_profile(self):
        """Get the user's profile model instance"""
        if self.role in ['customer', 'Customer']:
            try:
                return self.customer
            except Customer.DoesNotExist:
                return None
        elif self.role in ['cook', 'Cook']:
            try:
                return self.cook
            except Cook.DoesNotExist:
                return None
        elif self.role in ['delivery_agent', 'DeliveryAgent']:
            try:
                return self.deliveryagent
            except DeliveryAgent.DoesNotExist:
                return None
        return None

    def generate_email_verification_token(self):
        """Generate email verification token"""
        import secrets
        import datetime
        from django.utils import timezone
        
        token = secrets.token_urlsafe(32)
        expires = timezone.now() + datetime.timedelta(hours=24)
        
        self.email_verification_token = token
        self.email_verification_expires = expires
        self.save()
        
        return token

    def verify_email(self, token):
        """Verify email with token"""
        if (self.email_verification_token == token and 
            self.email_verification_expires > timezone.now()):
            self.email_verified = True
            self.email_verification_token = None
            self.email_verification_expires = None
            self.save()
            return True
        return False

    def increment_failed_login(self):
        """Increment failed login attempts"""
        from django.utils import timezone
        
        self.failed_login_attempts += 1
        self.last_failed_login = timezone.now()
        
        # Lock account after 5 failed attempts
        if self.failed_login_attempts >= 5:
            self.account_locked = True
            self.account_locked_until = timezone.now() + datetime.timedelta(minutes=30)
        
        self.save()

    def reset_failed_login_attempts(self):
        """Reset failed login attempts"""
        self.failed_login_attempts = 0
        self.account_locked = False
        self.account_locked_until = None
        self.save()
    
    def can_login(self):
        """Check if user can login based on approval status"""
        # Customers can always login
        if self.role in ['customer', 'Customer']:
            return True
        
        # Cooks and delivery agents need approval
        if self.role in ['cook', 'Cook', 'delivery_agent', 'DeliveryAgent']:
            return self.approval_status == 'approved'
        
        # Admins can always login (handle both cases)
        if self.role in ['Admin', 'admin']:
            return True
        
        return False
    
    def get_approval_message(self):
        """Get appropriate message based on approval status"""
        if self.role in ['customer', 'Customer']:
            return "Welcome! Your account is ready to use."
        
        if self.approval_status == 'pending':
            return "Your account is pending admin approval. You'll receive an email once approved."
        
        if self.approval_status == 'rejected':
            return f"Your account was not approved. {self.approval_notes or 'Please contact support for more information.'}"
        
        if self.approval_status == 'approved':
            return "Your account has been approved! Welcome to ChefSync."
        
        return "Account status unknown. Please contact support."
    
    def generate_referral_code(self):
        """Generate a unique referral code for the user"""
        import secrets
        import string
        
        # Generate a unique referral code
        while True:
            # Create a code with user's initials + random string
            initials = ''.join([name[0].upper() for name in self.name.split()[:2]]) if self.name else 'US'
            random_part = ''.join(secrets.choices(string.ascii_uppercase + string.digits, k=6))
            code = f"{initials}{random_part}"
            
            # Check if code is unique
            if not User.objects.filter(referral_code=code).exists():
                self.referral_code = code
                self.save()
                return code
    
    def get_referral_code(self):
        """Get or generate referral code for the user"""
        if not self.referral_code:
            return self.generate_referral_code()
        return self.referral_code
    
    def get_referral_url(self):
        """Get the referral URL for this user"""
        from django.conf import settings
        frontend_url = getattr(settings, 'FRONTEND_URL', 'http://localhost:8080')
        return f"{frontend_url}/auth/register?ref={self.get_referral_code()}"
    
    def get_referred_users(self):
        """Get all users referred by this user"""
        return User.objects.filter(referred_by=self)
    
    def get_referral_stats(self):
        """Get referral statistics for this user"""
        referred_users = self.get_referred_users()
        return {
            'total_referrals': self.total_referrals,
            'successful_referrals': referred_users.filter(approval_status='approved').count(),
            'pending_referrals': referred_users.filter(approval_status='pending').count(),
            'rewards_earned': float(self.referral_rewards_earned),
            'rewards_available': float(self.referral_rewards_earned - self.referral_rewards_used),
            'rewards_used': float(self.referral_rewards_used)
        }
    
    def add_referral_reward(self, amount):
        """Add referral reward to user's account"""
        self.referral_rewards_earned += amount
        self.save()
    
    def use_referral_reward(self, amount):
        """Use referral reward from user's account"""
        available_rewards = self.referral_rewards_earned - self.referral_rewards_used
        if available_rewards >= amount:
            self.referral_rewards_used += amount
            self.save()
            return True
        return False
    
    def get_available_referral_rewards(self):
        """Get available referral rewards balance"""
        return self.referral_rewards_earned - self.referral_rewards_used

    objects = UserManager()

    class Meta:
        db_table = 'User'


class Admin(models.Model):
    """Admin model as per SQL schema"""
    admin_id = models.AutoField(primary_key=True)
    user = models.OneToOneField(User, on_delete=models.CASCADE, unique=True)
    
    def __str__(self):
        return f"Admin: {self.user.name}"
    
    class Meta:
        db_table = 'Admin'



class Customer(models.Model):
    """
    Customer model extending User
    """
    user = models.OneToOneField(User, on_delete=models.CASCADE, primary_key=True)
    
    def __str__(self):
        return f"Customer: {self.user.name}"
    
    class Meta:
        db_table = 'Customer'


class Cook(models.Model):
    """
    Cook model extending User
    """
    user = models.OneToOneField(User, on_delete=models.CASCADE, primary_key=True)
    specialty = models.CharField(max_length=100, blank=True, null=True)
    kitchen_location = models.CharField(max_length=255, blank=True, null=True)
    experience_years = models.IntegerField(blank=True, null=True)
    rating_avg = models.DecimalField(max_digits=3, decimal_places=2, blank=True, null=True)
    availability_hours = models.CharField(max_length=50, blank=True, null=True)
    
    def __str__(self):
        return f"Cook: {self.user.name} - {self.specialty}"
    
    class Meta:
        db_table = 'Cook'


class DeliveryAgent(models.Model):
    """
    Delivery Agent model extending User
    """
    user = models.OneToOneField(User, on_delete=models.CASCADE, primary_key=True)
    vehicle_type = models.CharField(max_length=50, blank=True, null=True)
    license_no = models.CharField(max_length=100, blank=True, null=True)  # Added to match SQL schema
    vehicle_number = models.CharField(max_length=20, blank=True, null=True)
    current_location = models.CharField(max_length=255, blank=True, null=True)
    is_available = models.BooleanField(default=True)
    
    def __str__(self):
        return f"Delivery Agent: {self.user.name}"
    
    class Meta:
        db_table = 'DeliveryAgent'


class DocumentType(models.Model):
    """
    Document types for different roles
    """
    DOCUMENT_CATEGORIES = [
        ('cook', 'Cook Documents'),
        ('delivery_agent', 'Delivery Agent Documents'),
    ]
    
    name = models.CharField(max_length=100, help_text="Document type name (e.g., 'Driving License', 'Food Safety Certificate')")
    category = models.CharField(max_length=20, choices=DOCUMENT_CATEGORIES, help_text="Category this document belongs to")
    description = models.TextField(blank=True, null=True, help_text="Description of what this document is for")
    is_required = models.BooleanField(default=True, help_text="Whether this document is required for approval")
    allowed_file_types = models.JSONField(default=list, help_text="List of allowed file extensions (e.g., ['pdf', 'jpg', 'png'])")
    max_file_size_mb = models.IntegerField(default=5, help_text="Maximum file size in MB")
    is_single_page_only = models.BooleanField(default=True, help_text="Whether this document should be single page only")
    max_pages = models.IntegerField(default=2, help_text="Maximum number of pages allowed (for PDFs)")
    
    def __str__(self):
        return f"{self.get_category_display()} - {self.name}"
    
    class Meta:
        db_table = 'document_types'
        unique_together = ['name', 'category']


class UserDocument(models.Model):
    """
    User uploaded documents for verification
    """
    STATUS_CHOICES = [
        ('pending', 'Pending Review'),
        ('approved', 'Approved'),
        ('rejected', 'Rejected'),
        ('needs_resubmission', 'Needs Resubmission'),
    ]
    
    user = models.ForeignKey(User, on_delete=models.CASCADE, related_name='documents')
    document_type = models.ForeignKey(DocumentType, on_delete=models.CASCADE)
    file = models.URLField(max_length=500, help_text="Document file URL (Cloudinary or local)")
    file_name = models.CharField(max_length=255, help_text="Original file name")
    file_size = models.BigIntegerField(help_text="File size in bytes")
    file_type = models.CharField(max_length=50, help_text="File MIME type")
    status = models.CharField(max_length=20, choices=STATUS_CHOICES, default='pending')
    admin_notes = models.TextField(blank=True, null=True, help_text="Admin review notes")
    reviewed_by = models.ForeignKey(User, on_delete=models.SET_NULL, null=True, blank=True, related_name='reviewed_documents')
    reviewed_at = models.DateTimeField(blank=True, null=True)
    uploaded_at = models.DateTimeField(auto_now_add=True)
    updated_at = models.DateTimeField(auto_now=True)
    # New field to control document visibility to admin
    is_visible_to_admin = models.BooleanField(default=False, help_text="Whether admin can see this document")
    cloudinary_public_id = models.CharField(max_length=255, blank=True, null=True, help_text="Cloudinary public ID for the file")
    local_file_path = models.CharField(max_length=500, blank=True, null=True, help_text="Local file path for PDFs to avoid Cloudinary access issues")
    converted_images = models.JSONField(blank=True, null=True, help_text="Metadata for converted images (for PDFs converted to images)")
    is_pdf_converted = models.BooleanField(default=False, help_text="Whether this document was converted from PDF to images")
    
    def __str__(self):
        return f"{self.user.name} - {self.document_type.name}"
    
    class Meta:
        db_table = 'user_documents'
        ordering = ['-uploaded_at']


class EmailOTP(models.Model):
    email = models.EmailField()
    otp = models.CharField(max_length=6)
    purpose = models.CharField(max_length=20, choices=[
        ('registration', 'Registration'),
        ('password_reset', 'Password Reset'),
        ('email_verification', 'Email Verification')
    ], default='registration')
    created_at = models.DateTimeField(auto_now_add=True)
    expires_at = models.DateTimeField()
    is_used = models.BooleanField(default=False)
    attempts = models.PositiveIntegerField(default=0)

    class Meta:
        db_table = 'email_otp'
        ordering = ['-created_at']

    def save(self, *args, **kwargs):
        if not self.otp:
            self.otp = self.generate_otp()
        if not self.expires_at:
            from django.conf import settings
            expiry_minutes = getattr(settings, 'OTP_EXPIRY_MINUTES', 10)
            self.expires_at = timezone.now() + timedelta(minutes=expiry_minutes)
        super().save(*args, **kwargs)

    def generate_otp(self):
        from django.conf import settings
        otp_length = getattr(settings, 'OTP_LENGTH', 6)
        return ''.join(random.choices(string.digits, k=otp_length))

    def is_valid(self):
        return not self.is_used and timezone.now() < self.expires_at

    def mark_as_used(self):
        self.is_used = True
        self.save()

    def __str__(self):
        return f"OTP for {self.email} - {self.purpose}"


class JWTToken(models.Model):
    """
    Model to store JWT tokens in database for enhanced security
    """
    TOKEN_TYPES = [
        ('access', 'Access Token'),
        ('refresh', 'Refresh Token'),
        ('referral', 'Referral Token'),
    ]
    
    user = models.ForeignKey(User, on_delete=models.CASCADE, related_name='jwt_tokens')
    token_hash = models.CharField(max_length=64, unique=True, help_text="SHA-256 hash of the token")
    token_type = models.CharField(max_length=10, choices=TOKEN_TYPES)
    jti = models.CharField(max_length=255, unique=True, help_text="JWT ID from token payload")
    
    # Token metadata
    issued_at = models.DateTimeField(auto_now_add=True)
    expires_at = models.DateTimeField(null=True, blank=True, help_text="Expiration time of the token")
    
    # Security tracking
    is_revoked = models.BooleanField(default=False, help_text="Indicates if the token has been revoked")
    is_blacklisted = models.BooleanField(default=False)
    revoked_at = models.DateTimeField(null=True, blank=True)
    blacklisted_at = models.DateTimeField(null=True, blank=True)
    
    # Client information for security monitoring
    ip_address = models.GenericIPAddressField(null=True, blank=True)
    user_agent = models.TextField(null=True, blank=True)
    device_info = models.CharField(max_length=255, null=True, blank=True)
    
    # Additional security fields
    last_used_at = models.DateTimeField(null=True, blank=True)
    usage_count = models.PositiveIntegerField(default=0)
    
    # Referral-specific fields (only used when token_type = 'referral')
    max_uses = models.PositiveIntegerField(default=1, help_text="Maximum number of times this referral token can be used")
    used_by = models.ForeignKey(User, on_delete=models.SET_NULL, null=True, blank=True, related_name='used_referral_tokens', help_text="User who used this referral token")
    referrer_reward = models.DecimalField(max_digits=10, decimal_places=2, default=0.00, help_text="Reward amount for referrer")
    referee_reward = models.DecimalField(max_digits=10, decimal_places=2, default=0.00, help_text="Reward amount for referee")
    campaign_name = models.CharField(max_length=100, blank=True, null=True, help_text="Name of the referral campaign")

    class Meta:
        db_table = 'jwt_tokens'
        ordering = ['-issued_at']
        indexes = [
            models.Index(fields=['user', 'token_type']),
            models.Index(fields=['token_hash']),
            models.Index(fields=['jti']),
            models.Index(fields=['expires_at']),
            models.Index(fields=['is_revoked', 'is_blacklisted']),
        ]

    def __str__(self):
        return f"{self.token_type.title()} token for {self.user.email}"

    def is_valid(self):
        """Check if token is valid (not expired, revoked, or blacklisted)"""
        now = timezone.now()
        is_valid = (
            not self.is_revoked and 
            not self.is_blacklisted and 
            now < self.expires_at
        )
        
        # For referral tokens, also check usage count
        if self.token_type == 'referral':
            is_valid = is_valid and self.usage_count < self.max_uses
            
        return is_valid

    def is_expired(self):
        """Check if token has expired"""
        return timezone.now() >= self.expires_at

    def revoke(self):
        """Revoke the token"""
        self.is_revoked = True
        self.revoked_at = timezone.now()
        self.save()

    def blacklist(self):
        """Blacklist the token"""
        self.is_blacklisted = True
        self.blacklisted_at = timezone.now()
        self.save()

    def mark_as_used(self):
        """Mark token as used (update last_used_at and increment usage_count)"""
        self.last_used_at = timezone.now()
        self.usage_count += 1
        self.save(update_fields=['last_used_at', 'usage_count'])

    @classmethod
    def cleanup_expired_tokens(cls):
        """Clean up expired tokens from database"""
        expired_tokens = cls.objects.filter(expires_at__lt=timezone.now())
        count = expired_tokens.count()
        expired_tokens.delete()
        return count

    @classmethod
    def revoke_all_user_tokens(cls, user, token_type=None):
        """Revoke all tokens for a user"""
        queryset = cls.objects.filter(user=user, is_revoked=False)
        if token_type:
            queryset = queryset.filter(token_type=token_type)
        
        count = queryset.count()
        queryset.update(
            is_revoked=True,
            revoked_at=timezone.now()
        )
        return count
    
    def can_be_used_for_referral(self):
        """Check if this referral token can be used"""
        if self.token_type != 'referral':
            return False
        return self.is_valid() and self.usage_count < self.max_uses
    
    def use_for_referral(self, referee_user):
        """Use this referral token for a user"""
        if not self.can_be_used_for_referral():
            return False
        
        # Update token usage
        self.usage_count += 1
        self.used_by = referee_user
        self.last_used_at = timezone.now()
        
        # Revoke token if max uses reached
        if self.usage_count >= self.max_uses:
            self.revoke()
        
        self.save()
        
        # Update user's referral information
        referee_user.referred_by = self.user
        referee_user.referral_token_used = self.jti  # Store JTI as the token identifier
        referee_user.save()
        
        # Update referrer's total referrals count
        self.user.total_referrals += 1
        self.user.save()
        
        # Add rewards if configured
        if self.referrer_reward > 0:
            self.user.add_referral_reward(self.referrer_reward)
        
        if self.referee_reward > 0:
            referee_user.add_referral_reward(self.referee_reward)
        
        return True
    
    @classmethod
    def create_referral_token(cls, referrer, expires_days=30, max_uses=1, referrer_reward=0, referee_reward=0, campaign_name=None):
        """Create a new referral JWT token"""
        import secrets
        import string
        from datetime import timedelta
        import hashlib
        
        # Generate unique token string
        while True:
            token_string = ''.join(secrets.choices(string.ascii_uppercase + string.digits, k=12))
            token_hash = hashlib.sha256(token_string.encode()).hexdigest()
            if not cls.objects.filter(token_hash=token_hash).exists():
                break
        
        # Generate unique JTI
        while True:
            jti = ''.join(secrets.choices(string.ascii_letters + string.digits, k=32))
            if not cls.objects.filter(jti=jti).exists():
                break
        
        # Calculate expiry date
        expires_at = timezone.now() + timedelta(days=expires_days)
        
        # Create referral token
        referral_token = cls.objects.create(
            user=referrer,
            token_hash=token_hash,
            token_type='referral',
            jti=jti,
            expires_at=expires_at,
            max_uses=max_uses,
            referrer_reward=referrer_reward,
            referee_reward=referee_reward,
            campaign_name=campaign_name
        )
        
        return referral_token, token_string
    
    @classmethod
    def get_user_referral_tokens(cls, user):
        """Get all referral tokens for a user"""
        return cls.objects.filter(user=user, token_type='referral')
    
    @classmethod
    def validate_referral_token(cls, token_string):
        """Validate a referral token string"""
        import hashlib
        
        token_hash = hashlib.sha256(token_string.encode()).hexdigest()
        
        try:
            token = cls.objects.get(token_hash=token_hash, token_type='referral')
            return {
                'valid': token.is_valid(),
                'token': token,
                'referrer': token.user,
                'rewards': {
                    'referrer_reward': float(token.referrer_reward),
                    'referee_reward': float(token.referee_reward)
                }
            }
        except cls.DoesNotExist:
            return {'valid': False, 'token': None, 'referrer': None, 'rewards': None}


# DocumentType and UserDocument models are defined in migrations
# and will be loaded automatically by Django<|MERGE_RESOLUTION|>--- conflicted
+++ resolved
@@ -44,12 +44,6 @@
     """
     # Role choices for user types - matching SQL schema
     ROLE_CHOICES = [
-<<<<<<< HEAD
-        ('admin', 'Admin'),
-        ('customer', 'Customer'),
-        ('cook', 'Cook'),
-        ('delivery_agent', 'Delivery Agent'),
-=======
         ('admin', 'Admin'),  # Lowercase for compatibility
         ('Admin', 'Admin'),  # Capitalized version
         ('customer', 'Customer'),  # Lowercase for consistency
@@ -58,7 +52,6 @@
         ('Cook', 'Cook'),  # Capitalized version
         ('delivery_agent', 'Delivery Agent'),  # Underscore version for frontend
         ('DeliveryAgent', 'DeliveryAgent'),  # CamelCase version for compatibility
->>>>>>> e6be6355
     ]
     
     # Approval status choices
@@ -82,7 +75,7 @@
     address = models.TextField(blank=True, null=True, help_text="Full address of the user")
     email = models.EmailField(unique=True)
     password = models.CharField(max_length=255)
-    role = models.CharField(max_length=20, choices=ROLE_CHOICES, default='customer', help_text="User role in the system")
+    role = models.CharField(max_length=20, choices=ROLE_CHOICES, default='Customer', help_text="User role in the system")
     profile_image = models.BinaryField(blank=True, null=True)  # LONGBLOB equivalent
     password = models.CharField(max_length=255)
     created_at = models.DateTimeField(auto_now_add=True)
