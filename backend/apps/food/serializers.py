from rest_framework import serializers
from .models import Cuisine, FoodCategory, Food, FoodReview, FoodPrice, Offer, FoodImage
from utils.cloudinary_utils import get_optimized_url


class CuisineSerializer(serializers.ModelSerializer):
    image_url = serializers.SerializerMethodField()
    thumbnail_url = serializers.SerializerMethodField()
    
    class Meta:
        model = Cuisine
        fields = ['id', 'name', 'description', 'image', 'image_url', 'thumbnail_url', 'is_active', 'sort_order']
    
    def get_image_url(self, obj):
        """Return optimized Cloudinary URL"""
        if obj.image:
            return get_optimized_url(str(obj.image))
        return None
    
    def get_thumbnail_url(self, obj):
        """Get thumbnail version of the image"""
        if obj.image:
            return get_optimized_url(str(obj.image), width=200, height=200)
        return None


class FoodCategorySerializer(serializers.ModelSerializer):
    cuisine_name = serializers.CharField(source='cuisine.name', read_only=True)
    image_url = serializers.SerializerMethodField()
    thumbnail_url = serializers.SerializerMethodField()
    
    class Meta:
        model = FoodCategory
        fields = ['id', 'name', 'cuisine', 'cuisine_name', 'description', 'image', 'image_url', 'thumbnail_url', 'is_active', 'sort_order']
    
    def get_image_url(self, obj):
        """Return optimized Cloudinary URL"""
        if obj.image:
            return get_optimized_url(str(obj.image))
        return None
    
    def get_thumbnail_url(self, obj):
        """Get thumbnail version of the image"""
        if obj.image:
            return get_optimized_url(str(obj.image), width=200, height=200)
        return None


class FoodImageSerializer(serializers.ModelSerializer):
    optimized_url = serializers.ReadOnlyField()
    thumbnail = serializers.ReadOnlyField()
    
    class Meta:
        model = FoodImage
        fields = [
            'id', 'image_url', 'thumbnail_url', 'cloudinary_public_id', 'caption', 
            'is_primary', 'sort_order', 'alt_text', 'optimized_url', 'thumbnail',
            'created_at', 'updated_at'
        ]
        read_only_fields = ['created_at', 'updated_at']
    
    def create(self, validated_data):
        """Create new FoodImage with Cloudinary URL"""
        return super().create(validated_data)
    
    def update(self, instance, validated_data):
        """Update FoodImage"""
        return super().update(instance, validated_data)


class FoodPriceSerializer(serializers.ModelSerializer):
    food_name = serializers.CharField(source='food.name', read_only=True)
    cook_name = serializers.CharField(source='cook.name', read_only=True)
    cook_rating = serializers.SerializerMethodField()
    image_data_url = serializers.SerializerMethodField()
    
    class Meta:
        model = FoodPrice
        fields = [
            'price_id', 'size', 'price', 'preparation_time', 'image_url', 'image_data_url', 'food', 'food_name', 'cook', 'cook_name',
            'cook_rating', 'created_at', 'updated_at'
        ]
        read_only_fields = ['price_id', 'created_at', 'updated_at']
    
    def get_cook_rating(self, obj):
        # You might want to calculate this from reviews
        return getattr(obj.cook, 'rating', 4.5)
    
    def get_image_data_url(self, obj):
        """Return optimized Cloudinary URL"""
        if obj.image_url:
            return get_optimized_url(str(obj.image_url))
        return None


class FoodPriceSerializer(serializers.ModelSerializer):
    class Meta:
        model = FoodPrice
        fields = ['price_id', 'size', 'price', 'preparation_time', 'image_url', 'food', 'cook', 'created_at', 'updated_at']
        read_only_fields = ['price_id', 'created_at', 'updated_at']


class FoodSerializer(serializers.ModelSerializer):
<<<<<<< HEAD
=======
    images = FoodImageSerializer(many=True, read_only=True)
    primary_image = serializers.SerializerMethodField()
    thumbnail_url = serializers.SerializerMethodField()
    category_name = serializers.CharField(source='food_category.name', read_only=True)
    cuisine_name = serializers.CharField(source='food_category.cuisine.name', read_only=True)
    available_cooks_count = serializers.SerializerMethodField()
>>>>>>> 30502eca
    chef_name = serializers.CharField(source="chef.username", read_only=True)
    chef_rating = serializers.DecimalField(source="chef.chef_profile.rating_average", max_digits=3, decimal_places=2, read_only=True)
    prices = FoodPriceSerializer(many=True, read_only=True)
    image_url = serializers.SerializerMethodField()
    
    class Meta:
        model = Food
        fields = [
<<<<<<< HEAD
            "food_id", "name", "description", "category", "image", "image_url",
            "status", "preparation_time", "chef", "chef_name", "chef_rating",
            "prices", "ingredients", "is_vegetarian", "is_vegan", "is_available",
            "spice_level", "rating_average", "total_reviews", "total_orders",
            "created_at", "updated_at"
        ]
        read_only_fields = ['food_id', 'chef', 'chef_name', 'chef_rating', 'prices', 'created_at', 'updated_at']

    def get_image_url(self, obj):
        if obj.image:
            return obj.image.url if hasattr(obj.image, 'url') else str(obj.image)
        return None

    def create(self, validated_data):
        # Set status to pending and assign current user as chef
        validated_data['status'] = 'Pending'
        validated_data['chef'] = self.context['request'].user
        return super().create(validated_data)


class ChefFoodPriceSerializer(serializers.ModelSerializer):
    """Serializer for chefs to create prices for existing foods"""
    class Meta:
        model = FoodPrice
        fields = ['price', 'size', 'preparation_time', 'food']
        
    def create(self, validated_data):
        validated_data['cook'] = self.context['request'].user
        return super().create(validated_data)


class ChefFoodCreateSerializer(serializers.ModelSerializer):
    """Serializer for chefs to create new food items"""
    # Price fields for the initial price entry
    price = serializers.DecimalField(max_digits=10, decimal_places=2, write_only=True)
    size = serializers.CharField(max_length=10, write_only=True, default='Medium')
    preparation_time = serializers.IntegerField(write_only=True, default=15)
    
    class Meta:
=======
            'food_id', 'name', 'description', 'category', 'food_category', 'category_name', 'cuisine_name',
            'is_available', 'is_featured', 'preparation_time', 'calories_per_serving', 'ingredients',
            'allergens', 'nutritional_info', 'is_vegetarian', 'is_vegan', 'is_gluten_free', 'spice_level',
            'rating_average', 'total_reviews', 'total_orders', 'images', 'primary_image', 'available_cooks_count',
            'image_url', 'thumbnail_url', 'status', 'chef', 'chef_name', 'chef_rating', 'prices', 'created_at', 'updated_at'
        ]
        read_only_fields = ['food_id', 'chef', 'chef_name', 'chef_rating', 'prices', 'created_at', 'updated_at']
    
    def get_primary_image(self, obj):
        """Return the primary image URL"""
        primary_img = obj.images.filter(is_primary=True).first()
        if primary_img:
            return primary_img.optimized_url
        # Fallback to first image
        first_img = obj.images.first()
        if first_img:
            return first_img.optimized_url
        return None
    
    def get_image_url(self, obj):
        """Get primary image URL for compatibility"""
        primary_image = self.get_primary_image(obj)
        if primary_image:
            return primary_image
        # Fallback to old image field if exists
        if hasattr(obj, 'image') and obj.image:
            return obj.image.url if hasattr(obj.image, 'url') else str(obj.image)
        return None
    
    def get_thumbnail_url(self, obj):
        """Get thumbnail version of the primary image"""
        primary_img = obj.images.filter(is_primary=True).first()
        if primary_img:
            return primary_img.thumbnail
        # Fallback to first image thumbnail
        first_img = obj.images.first()
        if first_img:
            return first_img.thumbnail
        return None
    
    def get_available_cooks_count(self, obj):
        """Get count of cooks who have prices for this food"""
        return obj.prices.values('cook').distinct().count()

    def create(self, validated_data):
        # Set status to pending and assign current user as chef
        validated_data['status'] = 'Pending'
        validated_data['chef'] = self.context['request'].user
        return super().create(validated_data)


class ChefFoodPriceSerializer(serializers.ModelSerializer):
    """Serializer for chefs to create prices for existing foods"""
    class Meta:
        model = FoodPrice
        fields = ['price', 'size', 'preparation_time', 'food']
    
    def validate(self, data):
        """Check for duplicate price entries"""
        user = self.context['request'].user
        food = data.get('food')
        size = data.get('size')
        
        # Check if a price already exists for this combination
        existing_price = FoodPrice.objects.filter(
            food=food,
            size=size,
            cook=user
        ).first()
        
        if existing_price:
            raise serializers.ValidationError({
                'non_field_errors': [f'You already have a {size} price for this food item. Please update the existing price instead.']
            })
        
        return data
        
    def create(self, validated_data):
        validated_data['cook'] = self.context['request'].user
        return super().create(validated_data)


class ChefFoodCreateSerializer(serializers.ModelSerializer):
    """Serializer for chefs to create new food items"""
    # Price fields for the initial price entry
    price = serializers.DecimalField(max_digits=10, decimal_places=2, write_only=True)
    size = serializers.CharField(max_length=10, write_only=True, default='Medium')
    preparation_time = serializers.IntegerField(write_only=True, default=15)
    
    class Meta:
>>>>>>> 30502eca
        model = Food
        fields = [
            'name', 'description', 'category', 'image', 'ingredients', 
            'is_vegetarian', 'is_vegan', 'spice_level', 'is_available',
            'price', 'size', 'preparation_time'
        ]
    
<<<<<<< HEAD
    def validate_ingredients(self, value):
        """Convert string ingredients to list format"""
        if isinstance(value, str):
            ingredients_list = [ingredient.strip() for ingredient in value.split(',') if ingredient.strip()]
            return ingredients_list
        elif isinstance(value, list):
            return value
        else:
            return []
    
    def create(self, validated_data):
=======
    def validate(self, data):
        """Add debug logging for all validation data"""
        print(f"DEBUG: Full validation data received: {data}")
        print(f"DEBUG: Data types: {[(k, type(v)) for k, v in data.items()]}")
        
        # Ensure ingredients is properly processed
        if 'ingredients' in data:
            ingredients = data['ingredients']
            print(f"DEBUG: Raw ingredients: {ingredients} (type: {type(ingredients)})")
            
            # Force proper conversion to list for JSONField
            if isinstance(ingredients, str):
                ingredients = ingredients.strip()
                if ingredients:
                    try:
                        import json
                        # Try parsing as JSON first
                        parsed = json.loads(ingredients)
                        if isinstance(parsed, list):
                            data['ingredients'] = [str(item).strip() for item in parsed if str(item).strip()]
                        else:
                            data['ingredients'] = [str(parsed).strip()] if str(parsed).strip() else []
                    except (json.JSONDecodeError, ValueError):
                        # Fall back to comma-separated parsing
                        data['ingredients'] = [item.strip() for item in ingredients.split(',') if item.strip()]
                else:
                    data['ingredients'] = []
            elif not isinstance(ingredients, list):
                data['ingredients'] = []
            
            print(f"DEBUG: Final processed ingredients: {data['ingredients']} (type: {type(data['ingredients'])})")
        
        return data
    
    def create(self, validated_data):
        # Debug logging to see what ingredients we received
        print(f"DEBUG: Creating food with validated_data ingredients: {validated_data.get('ingredients')}")
        print(f"DEBUG: Ingredients type: {type(validated_data.get('ingredients'))}")
        
>>>>>>> 30502eca
        # Extract price data
        price = validated_data.pop('price')
        size = validated_data.pop('size', 'Medium')
        prep_time = validated_data.pop('preparation_time', 15)
        
        # Set status to pending and assign chef
        validated_data['status'] = 'Pending'
        validated_data['chef'] = self.context['request'].user
        
        # Ensure ingredients is properly formatted
        if 'ingredients' not in validated_data:
            validated_data['ingredients'] = []
        
        # Create food item
        food = super().create(validated_data)
        
        # Create initial price entry
        FoodPrice.objects.create(
            food=food,
            size=size,
            price=price,
            preparation_time=prep_time,
            cook=self.context['request'].user
        )
        
        return food


class FoodReviewSerializer(serializers.ModelSerializer):
<<<<<<< HEAD
    class Meta:
        model = FoodReview
        fields = '__all__'
=======
    customer_name = serializers.CharField(source='customer.username', read_only=True)
    
    class Meta:
        model = FoodReview
        fields = [
            'review_id', 'rating', 'comment', 'customer', 'customer_name', 'taste_rating',
            'presentation_rating', 'value_rating', 'is_verified_purchase', 'helpful_votes',
            'created_at', 'updated_at'
        ]
>>>>>>> 30502eca


class OfferSerializer(serializers.ModelSerializer):
    class Meta:
        model = Offer
        fields = '__all__'<|MERGE_RESOLUTION|>--- conflicted
+++ resolved
@@ -93,23 +93,13 @@
         return None
 
 
-class FoodPriceSerializer(serializers.ModelSerializer):
-    class Meta:
-        model = FoodPrice
-        fields = ['price_id', 'size', 'price', 'preparation_time', 'image_url', 'food', 'cook', 'created_at', 'updated_at']
-        read_only_fields = ['price_id', 'created_at', 'updated_at']
-
-
 class FoodSerializer(serializers.ModelSerializer):
-<<<<<<< HEAD
-=======
     images = FoodImageSerializer(many=True, read_only=True)
     primary_image = serializers.SerializerMethodField()
     thumbnail_url = serializers.SerializerMethodField()
     category_name = serializers.CharField(source='food_category.name', read_only=True)
     cuisine_name = serializers.CharField(source='food_category.cuisine.name', read_only=True)
     available_cooks_count = serializers.SerializerMethodField()
->>>>>>> 30502eca
     chef_name = serializers.CharField(source="chef.username", read_only=True)
     chef_rating = serializers.DecimalField(source="chef.chef_profile.rating_average", max_digits=3, decimal_places=2, read_only=True)
     prices = FoodPriceSerializer(many=True, read_only=True)
@@ -118,47 +108,6 @@
     class Meta:
         model = Food
         fields = [
-<<<<<<< HEAD
-            "food_id", "name", "description", "category", "image", "image_url",
-            "status", "preparation_time", "chef", "chef_name", "chef_rating",
-            "prices", "ingredients", "is_vegetarian", "is_vegan", "is_available",
-            "spice_level", "rating_average", "total_reviews", "total_orders",
-            "created_at", "updated_at"
-        ]
-        read_only_fields = ['food_id', 'chef', 'chef_name', 'chef_rating', 'prices', 'created_at', 'updated_at']
-
-    def get_image_url(self, obj):
-        if obj.image:
-            return obj.image.url if hasattr(obj.image, 'url') else str(obj.image)
-        return None
-
-    def create(self, validated_data):
-        # Set status to pending and assign current user as chef
-        validated_data['status'] = 'Pending'
-        validated_data['chef'] = self.context['request'].user
-        return super().create(validated_data)
-
-
-class ChefFoodPriceSerializer(serializers.ModelSerializer):
-    """Serializer for chefs to create prices for existing foods"""
-    class Meta:
-        model = FoodPrice
-        fields = ['price', 'size', 'preparation_time', 'food']
-        
-    def create(self, validated_data):
-        validated_data['cook'] = self.context['request'].user
-        return super().create(validated_data)
-
-
-class ChefFoodCreateSerializer(serializers.ModelSerializer):
-    """Serializer for chefs to create new food items"""
-    # Price fields for the initial price entry
-    price = serializers.DecimalField(max_digits=10, decimal_places=2, write_only=True)
-    size = serializers.CharField(max_length=10, write_only=True, default='Medium')
-    preparation_time = serializers.IntegerField(write_only=True, default=15)
-    
-    class Meta:
-=======
             'food_id', 'name', 'description', 'category', 'food_category', 'category_name', 'cuisine_name',
             'is_available', 'is_featured', 'preparation_time', 'calories_per_serving', 'ingredients',
             'allergens', 'nutritional_info', 'is_vegetarian', 'is_vegan', 'is_gluten_free', 'spice_level',
@@ -249,7 +198,6 @@
     preparation_time = serializers.IntegerField(write_only=True, default=15)
     
     class Meta:
->>>>>>> 30502eca
         model = Food
         fields = [
             'name', 'description', 'category', 'image', 'ingredients', 
@@ -257,19 +205,6 @@
             'price', 'size', 'preparation_time'
         ]
     
-<<<<<<< HEAD
-    def validate_ingredients(self, value):
-        """Convert string ingredients to list format"""
-        if isinstance(value, str):
-            ingredients_list = [ingredient.strip() for ingredient in value.split(',') if ingredient.strip()]
-            return ingredients_list
-        elif isinstance(value, list):
-            return value
-        else:
-            return []
-    
-    def create(self, validated_data):
-=======
     def validate(self, data):
         """Add debug logging for all validation data"""
         print(f"DEBUG: Full validation data received: {data}")
@@ -309,7 +244,6 @@
         print(f"DEBUG: Creating food with validated_data ingredients: {validated_data.get('ingredients')}")
         print(f"DEBUG: Ingredients type: {type(validated_data.get('ingredients'))}")
         
->>>>>>> 30502eca
         # Extract price data
         price = validated_data.pop('price')
         size = validated_data.pop('size', 'Medium')
@@ -339,11 +273,6 @@
 
 
 class FoodReviewSerializer(serializers.ModelSerializer):
-<<<<<<< HEAD
-    class Meta:
-        model = FoodReview
-        fields = '__all__'
-=======
     customer_name = serializers.CharField(source='customer.username', read_only=True)
     
     class Meta:
@@ -353,7 +282,6 @@
             'presentation_rating', 'value_rating', 'is_verified_purchase', 'helpful_votes',
             'created_at', 'updated_at'
         ]
->>>>>>> 30502eca
 
 
 class OfferSerializer(serializers.ModelSerializer):
