from django.db import models
from django.conf import settings
from django.core.validators import MinValueValidator, MaxValueValidator
<<<<<<< HEAD
from apps.users.fields import LongBlobImageField   
=======
from .cloudinary_fields import CloudinaryImageField   
>>>>>>> 30502eca

class Cuisine(models.Model):
    """Cuisine categories (e.g., Italian, Chinese, Indian)"""
    
    name = models.CharField(max_length=100, unique=True)
    description = models.TextField(blank=True)
    image = CloudinaryImageField(blank=True, null=True)
    is_active = models.BooleanField(default=True)
    sort_order = models.PositiveIntegerField(default=0)
    
    def __str__(self):
        return self.name
    
    class Meta:
        db_table = 'cuisines'
        ordering = ['sort_order', 'name']


class FoodCategory(models.Model):
    """Food categories within cuisines (e.g., Appetizers, Main Course)"""
    
    name = models.CharField(max_length=100)
    cuisine = models.ForeignKey(Cuisine, on_delete=models.CASCADE, related_name='categories')
    description = models.TextField(blank=True)
    image = CloudinaryImageField(blank=True, null=True)
    is_active = models.BooleanField(default=True)
    sort_order = models.PositiveIntegerField(default=0)
    
    def __str__(self):
        return f"{self.cuisine.name} - {self.name}"
    
    class Meta:
        db_table = 'food_categories'
        ordering = ['sort_order', 'name']
        unique_together = ['cuisine', 'name']


class Food(models.Model):
    """Food items offered by chefs - Admin controlled as per SQL schema"""
    
    STATUS_CHOICES = [
        ('Pending', 'Pending'),
        ('Approved', 'Approved'),
        ('Rejected', 'Rejected'),
    ]
    
    food_id = models.AutoField(primary_key=True)
    name = models.CharField(max_length=100, null=False)
    category = models.CharField(max_length=50, blank=True, null=True)
    description = models.TextField(blank=True, null=True)
<<<<<<< HEAD
    image = LongBlobImageField(blank=True, null=True, help_text='Food image')
=======
    image = CloudinaryImageField(blank=True, null=True, help_text='Food image')
>>>>>>> 30502eca
    status = models.CharField(max_length=20, choices=STATUS_CHOICES, default='Pending')
    admin = models.ForeignKey(
        settings.AUTH_USER_MODEL, 
        on_delete=models.CASCADE, 
        related_name='approved_foods',
        null=True,
        blank=True,
        limit_choices_to={'is_staff': True}
    )
    
    # Keep existing fields for backward compatibility
    chef = models.ForeignKey(settings.AUTH_USER_MODEL, on_delete=models.CASCADE, related_name='foods', null=True, blank=True)
    food_category = models.ForeignKey(FoodCategory, on_delete=models.CASCADE, related_name='foods', null=True, blank=True)
    is_available = models.BooleanField(default=True)
    is_featured = models.BooleanField(default=False)
    preparation_time = models.PositiveIntegerField(help_text='Preparation time in minutes', null=True, blank=True)
    calories_per_serving = models.PositiveIntegerField(blank=True, null=True)
    ingredients = models.JSONField(default=list, blank=True)
    allergens = models.JSONField(default=list, blank=True)
    nutritional_info = models.JSONField(default=dict, blank=True)
    is_vegetarian = models.BooleanField(default=False)
    is_vegan = models.BooleanField(default=False)
    is_gluten_free = models.BooleanField(default=False)
    spice_level = models.CharField(max_length=20, choices=[
        ('mild', 'Mild'),
        ('medium', 'Medium'),
        ('hot', 'Hot'),
        ('very_hot', 'Very Hot'),
    ], blank=True, null=True)
    rating_average = models.DecimalField(max_digits=3, decimal_places=2, default=0.00)
    total_reviews = models.PositiveIntegerField(default=0)
    total_orders = models.PositiveIntegerField(default=0)
    
    created_at = models.DateTimeField(auto_now_add=True)
    updated_at = models.DateTimeField(auto_now=True)
    
    def __str__(self):
        return self.name
    
    @property
    def is_approved(self):
        return self.status == 'Approved'
    
    class Meta:
        db_table = 'Food'
        ordering = ['-created_at']


class FoodPrice(models.Model):
    """Food pricing with size variations as per SQL schema"""
    
    SIZE_CHOICES = [
        ('Small', 'Small'),
        ('Medium', 'Medium'),
        ('Large', 'Large'),
    ]
    
    price_id = models.AutoField(primary_key=True)
    size = models.CharField(max_length=10, choices=SIZE_CHOICES)
    price = models.DecimalField(max_digits=10, decimal_places=2, validators=[MinValueValidator(0.01)])
    preparation_time = models.PositiveIntegerField(help_text='Preparation time in minutes for this size', default=15)
    image_url = models.CharField(max_length=255, blank=True, null=True)
    food = models.ForeignKey(Food, on_delete=models.CASCADE, related_name='prices')
    cook = models.ForeignKey(
        settings.AUTH_USER_MODEL, 
        on_delete=models.CASCADE, 
        related_name='food_prices'
    )
    
    created_at = models.DateTimeField(auto_now_add=True)
    updated_at = models.DateTimeField(auto_now=True)
    
    def __str__(self):
        return f"{self.food.name} - {self.size} (${self.price})"
    
    class Meta:
        db_table = 'FoodPrice'
        ordering = ['food', 'size']
        unique_together = ['food', 'size', 'cook']


class FoodImage(models.Model):
    """Images for food items using Cloudinary URLs"""
    
    food = models.ForeignKey(Food, on_delete=models.CASCADE, related_name='images')
    image_url = models.URLField(max_length=500, blank=True, null=True, help_text="Cloudinary URL for the main image")
    thumbnail_url = models.URLField(max_length=500, blank=True, null=True, help_text="Cloudinary URL for thumbnail")
    cloudinary_public_id = models.CharField(max_length=200, blank=True, help_text="Cloudinary public ID for management")
    caption = models.CharField(max_length=200, blank=True)
    is_primary = models.BooleanField(default=False)
    sort_order = models.PositiveIntegerField(default=0)
    alt_text = models.CharField(max_length=100, blank=True, help_text="Alt text for accessibility")
    
    created_at = models.DateTimeField(auto_now_add=True)
    updated_at = models.DateTimeField(auto_now=True)
    
    def __str__(self):
        return f"Image for {self.food.name}"
    
    @property
    def optimized_url(self):
        """Get optimized Cloudinary URL"""
        if self.image_url and 'cloudinary.com' in self.image_url:
            from utils.cloudinary_utils import get_optimized_url
            return get_optimized_url(self.image_url)
        return self.image_url
    
    @property
    def thumbnail(self):
        """Get thumbnail URL, generate if not exists"""
        if self.thumbnail_url:
            return self.thumbnail_url
        elif self.image_url and 'cloudinary.com' in self.image_url:
            from utils.cloudinary_utils import get_optimized_url
            return get_optimized_url(self.image_url, width=200, height=200)
        return self.image_url
    
    class Meta:
        db_table = 'food_images'
        ordering = ['sort_order', 'created_at']


class Offer(models.Model):
    """Offers/discounts for food prices based on SQL schema"""
    offer_id = models.AutoField(primary_key=True)
    description = models.TextField()
    discount = models.DecimalField(max_digits=5, decimal_places=2)
    valid_until = models.DateField()
    price = models.ForeignKey(FoodPrice, on_delete=models.CASCADE, related_name='offers')
    created_at = models.DateTimeField(auto_now_add=True)
    
    def __str__(self):
        return f"Offer for {self.price.food.name}: {self.discount}% off"
    
    class Meta:
        db_table = 'Offer'
        ordering = ['-created_at']


class FoodReview(models.Model):
    """Customer reviews for food prices as per SQL schema"""
    
    review_id = models.AutoField(primary_key=True)
    rating = models.IntegerField(validators=[MinValueValidator(1), MaxValueValidator(5)])
    comment = models.TextField(blank=True, null=True)
    price = models.ForeignKey(FoodPrice, on_delete=models.CASCADE, related_name='reviews')
    customer = models.ForeignKey(
        settings.AUTH_USER_MODEL, 
        on_delete=models.CASCADE, 
        related_name='food_reviews'
    )
    
    # Keep existing fields for enhanced functionality
    order = models.ForeignKey('orders.Order', on_delete=models.CASCADE, related_name='food_reviews', null=True, blank=True)
    taste_rating = models.PositiveIntegerField(
        validators=[MinValueValidator(1), MaxValueValidator(5)],
        blank=True, null=True
    )
    presentation_rating = models.PositiveIntegerField(
        validators=[MinValueValidator(1), MaxValueValidator(5)],
        blank=True, null=True
    )
    value_rating = models.PositiveIntegerField(
        validators=[MinValueValidator(1), MaxValueValidator(5)],
        blank=True, null=True
    )
    is_verified_purchase = models.BooleanField(default=True)
    helpful_votes = models.PositiveIntegerField(default=0)
    
    created_at = models.DateTimeField(auto_now_add=True)
    updated_at = models.DateTimeField(auto_now=True)
    
    def __str__(self):
        return f"Review by {self.customer.username} for {self.price.food.name}"
    
    class Meta:
        db_table = 'FoodReview'
        ordering = ['-created_at']
        unique_together = ['customer', 'price', 'order']

<|MERGE_RESOLUTION|>--- conflicted
+++ resolved
@@ -1,11 +1,7 @@
 from django.db import models
 from django.conf import settings
 from django.core.validators import MinValueValidator, MaxValueValidator
-<<<<<<< HEAD
-from apps.users.fields import LongBlobImageField   
-=======
 from .cloudinary_fields import CloudinaryImageField   
->>>>>>> 30502eca
 
 class Cuisine(models.Model):
     """Cuisine categories (e.g., Italian, Chinese, Indian)"""
@@ -56,11 +52,7 @@
     name = models.CharField(max_length=100, null=False)
     category = models.CharField(max_length=50, blank=True, null=True)
     description = models.TextField(blank=True, null=True)
-<<<<<<< HEAD
-    image = LongBlobImageField(blank=True, null=True, help_text='Food image')
-=======
     image = CloudinaryImageField(blank=True, null=True, help_text='Food image')
->>>>>>> 30502eca
     status = models.CharField(max_length=20, choices=STATUS_CHOICES, default='Pending')
     admin = models.ForeignKey(
         settings.AUTH_USER_MODEL, 
