--- conflicted
+++ resolved
@@ -26,11 +26,9 @@
     # Simple test endpoint
     path('test/', views.food_list, name='food-list'),
     
-<<<<<<< HEAD
+    # Chef food status endpoint
+    path('chef/status/', views.chef_food_status, name='chef-food-status'),
+    
     # Image upload endpoint
     path('upload-image/', views.upload_image, name='upload-image'),
-=======
-    # Chef food status endpoint
-    path('chef/status/', views.chef_food_status, name='chef-food-status'),
->>>>>>> 5dad207f
 ]