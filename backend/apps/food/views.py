--- conflicted
+++ resolved
@@ -386,7 +386,6 @@
     permission_classes = [IsAuthenticated]
 
 
-<<<<<<< HEAD
 class FoodImageViewSet(viewsets.ModelViewSet):
     queryset = FoodImage.objects.all()
     serializer_class = FoodImageSerializer
@@ -398,7 +397,6 @@
         if food_id:
             return FoodImage.objects.filter(food_id=food_id)
         return FoodImage.objects.all()
-=======
 # ================================
 # ADMIN FOOD APPROVAL SYSTEM
 # ================================
@@ -544,5 +542,4 @@
         'status_summary': {item['status']: item['count'] for item in status_counts},
         'recent_submissions': FoodSerializer(recent_foods, many=True, context={'request': request}).data,
         'total_foods': chef_foods.count()
-    })
->>>>>>> 5dad207f
+    })