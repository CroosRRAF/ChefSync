--- conflicted
+++ resolved
@@ -3,19 +3,11 @@
 from rest_framework.decorators import action, api_view
 from rest_framework.response import Response
 from django.db.models import Q
-<<<<<<< HEAD
-from .models import Cuisine, FoodCategory, Food, FoodReview, FoodPrice, Offer
-from .serializers import (
-    CuisineSerializer, FoodCategorySerializer, FoodSerializer, 
-    ChefFoodCreateSerializer, ChefFoodPriceSerializer, FoodPriceSerializer, 
-    FoodReviewSerializer, OfferSerializer
-=======
 from .models import Cuisine, FoodCategory, Food, FoodReview, FoodPrice, Offer, FoodImage
 from .serializers import (
     CuisineSerializer, FoodCategorySerializer, FoodSerializer, 
     ChefFoodCreateSerializer, ChefFoodPriceSerializer, FoodPriceSerializer, 
     FoodReviewSerializer, OfferSerializer, FoodImageSerializer
->>>>>>> 30502eca
 )
 
 @api_view(['GET'])
@@ -41,24 +33,15 @@
     
     results = []
     for food in foods:
-<<<<<<< HEAD
-=======
         # Get image URL using serializer method for consistency
         serializer = FoodSerializer(food)
         image_url = serializer.get_image_url(food)
         
->>>>>>> 30502eca
         results.append({
             'id': food.food_id,
             'name': food.name,
             'description': food.description,
             'category': food.category,
-<<<<<<< HEAD
-            'image_url': food.image.url if food.image else None
-        })
-    
-    return Response(results)
-=======
             'image_url': image_url
         })
     
@@ -82,7 +65,6 @@
         })
     except Exception as e:
         return Response({'error': str(e)}, status=status.HTTP_500_INTERNAL_SERVER_ERROR)
->>>>>>> 30502eca
 
 
 class CuisineViewSet(viewsets.ModelViewSet):
@@ -99,8 +81,6 @@
 
 class ChefFoodViewSet(viewsets.ModelViewSet):
     """Chef can manage own menu - /api/food/chef/foods/"""
-<<<<<<< HEAD
-=======
     serializer_class = FoodSerializer
     permission_classes = [IsAuthenticated]
 
@@ -174,121 +154,6 @@
                 'description': food.description,
                 'category': food.category,
                 'image_url': image_url
-            })
-        
-        return Response(results)
-
-
-class ChefFoodPriceViewSet(viewsets.ModelViewSet):
-    """Chef can manage prices for foods - /api/food/chef/prices/"""
-    serializer_class = ChefFoodPriceSerializer
-    permission_classes = [IsAuthenticated]
-
-    def get_queryset(self):
-        return FoodPrice.objects.filter(cook=self.request.user)
-    
-    def create(self, request, *args, **kwargs):
-        """Create new price for existing food"""
-        serializer = self.get_serializer(data=request.data)
-        serializer.is_valid(raise_exception=True)
-        price = serializer.save()
-        
-        return Response({
-            'message': 'Price added successfully.',
-            'price': FoodPriceSerializer(price).data
-        }, status=status.HTTP_201_CREATED)
-
-
-class CustomerFoodViewSet(viewsets.ReadOnlyModelViewSet):
-    """Customers can view approved foods only"""
->>>>>>> 30502eca
-    serializer_class = FoodSerializer
-    permission_classes = [IsAuthenticated]
-    
-    def get_queryset(self):
-        return Food.objects.filter(status='Approved').prefetch_related('prices')
-
-    @action(detail=False, methods=['get'])
-    def search(self, request):
-        """Search approved foods for customers"""
-        query = request.query_params.get('q', '').strip()
-        if not query:
-            return Response([])
-        
-        foods = Food.objects.filter(
-            Q(name__icontains=query) | Q(description__icontains=query) | Q(category__icontains=query),
-            status='Approved'
-        ).distinct()[:20]
-        
-        serializer = self.get_serializer(foods, many=True)
-        return Response(serializer.data)
-
-    def get_queryset(self):
-        return Food.objects.filter(chef=self.request.user).prefetch_related('prices')
-    
-    def get_serializer_class(self):
-        if self.action == 'create':
-            return ChefFoodCreateSerializer
-        return FoodSerializer
-
-    def create(self, request, *args, **kwargs):
-        """Create new food item with initial price"""
-        serializer = self.get_serializer(data=request.data)
-        serializer.is_valid(raise_exception=True)
-        food = serializer.save()
-        
-        # Return the created food with all details
-        response_serializer = FoodSerializer(food, context={'request': request})
-        return Response({
-            'message': 'New food submitted. Pending admin approval.',
-            'food': response_serializer.data
-        }, status=status.HTTP_201_CREATED)
-    
-    def update(self, request, *args, **kwargs):
-        """Update food item (chefs can only update availability)"""
-        food = self.get_object()
-        
-        # Only allow availability updates for chefs
-        allowed_fields = {'is_available'}
-        update_data = {k: v for k, v in request.data.items() if k in allowed_fields}
-        
-        if update_data:
-            for attr, value in update_data.items():
-                setattr(food, attr, value)
-            food.save()
-        
-        return Response({
-            'message': 'Food updated successfully.',
-            'food': FoodSerializer(food, context={'request': request}).data
-        })
-    
-    def perform_destroy(self, instance):
-        """Only allow chef to delete their own foods"""
-        if instance.chef != self.request.user:
-            raise PermissionError("You can only delete your own foods")
-        instance.delete()
-
-    @action(detail=False, methods=['get'])
-    def search(self, request):
-        """Search foods for autocomplete - /api/food/chef/foods/search/?q=<query>"""
-        query = request.query_params.get('q', '').strip()
-        if not query or len(query) < 2:
-            return Response([])
-        
-        # Search all foods for autocomplete (approved ones)
-        foods = Food.objects.filter(
-            Q(name__icontains=query) | Q(description__icontains=query),
-            status='Approved'
-        ).distinct()[:10]
-        
-        results = []
-        for food in foods:
-            results.append({
-                'id': food.food_id,
-                'name': food.name,
-                'description': food.description,
-                'category': food.category,
-                'image_url': food.image.url if food.image else None
             })
         
         return Response(results)
