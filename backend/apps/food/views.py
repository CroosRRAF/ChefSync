--- conflicted
+++ resolved
@@ -1,18 +1,3 @@
-<<<<<<< HEAD
-from rest_framework import viewsets, status, filters, serializers
-from rest_framework.permissions import IsAuthenticated, IsAdminUser
-from rest_framework.decorators import action, api_view
-from rest_framework.response import Response
-from django.db.models import Q
-from django.utils import timezone
-from .models import Cuisine, FoodCategory, Food, FoodReview, FoodPrice, Offer, FoodImage, BulkMenu, BulkMenuItem
-from .serializers import (
-    CuisineSerializer, FoodCategorySerializer, FoodSerializer, 
-    ChefFoodCreateSerializer, ChefFoodPriceSerializer, FoodPriceSerializer, 
-    FoodReviewSerializer, OfferSerializer, FoodImageSerializer,
-    BulkMenuSerializer, BulkMenuItemSerializer, BulkMenuCreateSerializer,
-    BulkMenuCostCalculationSerializer
-=======
 import logging
 
 from django.db.models import Q, Min, Max, Avg
@@ -30,7 +15,6 @@
     CuisineSerializer, FoodCategorySerializer, FoodSerializer, 
     ChefFoodCreateSerializer, ChefFoodPriceSerializer, FoodPriceSerializer, 
     FoodReviewSerializer, OfferSerializer
->>>>>>> af0504d1
 )
 from .utils import calculate_delivery_fee, validate_delivery_radius
 from apps.users.models import KitchenLocation
@@ -1009,342 +993,6 @@
     ).distinct().values('user_id', 'username')
     
     return Response({
-<<<<<<< HEAD
-        'status_summary': {item['status']: item['count'] for item in status_counts},
-        'recent_submissions': FoodSerializer(recent_foods, many=True, context={'request': request}).data,
-        'total_foods': chef_foods.count()
-    })
-
-
-class BulkMenuViewSet(viewsets.ModelViewSet):
-    """
-    ViewSet for managing bulk menus
-    Provides CRUD operations for chefs to manage their bulk menus
-    """
-    serializer_class = BulkMenuSerializer
-    permission_classes = [IsAuthenticated]
-    filter_backends = [filters.SearchFilter, filters.OrderingFilter]
-    search_fields = ['menu_name', 'description']
-    ordering_fields = ['created_at', 'meal_type', 'base_price_per_person']
-    ordering = ['-created_at']
-    
-    def get_queryset(self):
-        """Filter bulk menus based on user role"""
-        user = self.request.user
-        
-        # Admins can see all menus
-        if user.is_staff:
-            queryset = BulkMenu.objects.all()
-        else:
-            # Chefs can only see their own menus
-            queryset = BulkMenu.objects.filter(chef=user)
-        
-        # Filter by meal type if provided
-        meal_type = self.request.query_params.get('meal_type')
-        if meal_type:
-            queryset = queryset.filter(meal_type=meal_type)
-        
-        # Filter by approval status if provided
-        approval_status = self.request.query_params.get('approval_status')
-        if approval_status:
-            queryset = queryset.filter(approval_status=approval_status)
-        
-        # Filter by availability status if provided
-        availability_status = self.request.query_params.get('availability_status')
-        if availability_status:
-            is_available = availability_status.lower() == 'true'
-            queryset = queryset.filter(availability_status=is_available)
-        
-        return queryset.select_related('chef', 'approved_by').prefetch_related('items')
-    
-    def get_serializer_class(self):
-        """Return appropriate serializer based on action"""
-        if self.action == 'create':
-            return BulkMenuCreateSerializer
-        return BulkMenuSerializer
-    
-    def perform_create(self, serializer):
-        """Set chef to current user when creating"""
-        serializer.save(chef=self.request.user)
-    
-
-    
-    def update(self, request, *args, **kwargs):
-        """Custom update to reset approval status when menu is modified"""
-        instance = self.get_object()
-        
-        # Only allow chef to update their own menus (unless admin)
-        if not request.user.is_staff and instance.chef != request.user:
-            return Response(
-                {'error': 'You can only update your own menus'}, 
-                status=status.HTTP_403_FORBIDDEN
-            )
-        
-        # Reset approval status if menu content is modified
-        significant_fields = ['menu_name', 'description', 'base_price_per_person', 'min_persons', 'max_persons']
-        if any(field in request.data for field in significant_fields):
-            if instance.approval_status == 'approved':
-                instance.approval_status = 'pending'
-                instance.approved_by = None
-                instance.approved_at = None
-                instance.save()
-        
-        return super().update(request, *args, **kwargs)
-    
-    @action(detail=True, methods=['put', 'patch'])
-    def update_with_items(self, request, pk=None):
-        """Update bulk menu with its items"""
-        instance = self.get_object()
-        
-        # Only allow chef to update their own menus (unless admin)
-        if not request.user.is_staff and instance.chef != request.user:
-            return Response(
-                {'error': 'You can only update your own menus'}, 
-                status=status.HTTP_403_FORBIDDEN
-            )
-        
-        # Use BulkMenuCreateSerializer for updates that include items
-        serializer = BulkMenuCreateSerializer(
-            instance, 
-            data=request.data, 
-            partial=request.method == 'PATCH',
-            context={'request': request}
-        )
-        
-        if serializer.is_valid():
-            # Reset approval status if content is modified
-            significant_fields = ['menu_name', 'description', 'base_price_per_person', 'min_persons', 'max_persons', 'items']
-            if any(field in request.data for field in significant_fields):
-                if instance.approval_status == 'approved':
-                    instance.approval_status = 'pending'
-                    instance.approved_by = None
-                    instance.approved_at = None
-                    instance.save()
-            
-            # If items are provided, update them
-            if 'items' in request.data:
-                # Delete existing items
-                instance.items.all().delete()
-                
-                # Create new items from the provided data
-                items_data = serializer.validated_data.pop('items', [])
-                updated_instance = serializer.save()
-                
-                for item_data in items_data:
-                    BulkMenuItem.objects.create(bulk_menu=updated_instance, **item_data)
-            else:
-                updated_instance = serializer.save()
-            
-            # Return updated data with the read serializer
-            response_serializer = BulkMenuSerializer(updated_instance, context={'request': request})
-            return Response(response_serializer.data)
-        
-        return Response(serializer.errors, status=status.HTTP_400_BAD_REQUEST)
-    
-    @action(detail=True, methods=['post'], permission_classes=[IsAdminUser])
-    def approve(self, request, pk=None):
-        """Approve a bulk menu (admin only)"""
-        bulk_menu = self.get_object()
-        
-        if bulk_menu.approval_status == 'approved':
-            return Response({'message': 'Menu is already approved'})
-        
-        bulk_menu.approval_status = 'approved'
-        bulk_menu.approved_by = request.user
-        bulk_menu.approved_at = timezone.now()
-        bulk_menu.save()
-        
-        serializer = self.get_serializer(bulk_menu)
-        return Response(serializer.data)
-    
-    @action(detail=True, methods=['post'], permission_classes=[IsAdminUser])
-    def reject(self, request, pk=None):
-        """Reject a bulk menu (admin only)"""
-        bulk_menu = self.get_object()
-        rejection_reason = request.data.get('rejection_reason', '')
-        
-        if bulk_menu.approval_status == 'rejected':
-            return Response({'message': 'Menu is already rejected'})
-        
-        bulk_menu.approval_status = 'rejected'
-        bulk_menu.rejection_reason = rejection_reason
-        bulk_menu.approved_by = None
-        bulk_menu.approved_at = None
-        bulk_menu.save()
-        
-        serializer = self.get_serializer(bulk_menu)
-        return Response(serializer.data)
-    
-    @action(detail=True, methods=['post'])
-    def toggle_availability(self, request, pk=None):
-        """Toggle menu availability status"""
-        bulk_menu = self.get_object()
-        
-        # Only allow chef to toggle their own menus (unless admin)
-        if not request.user.is_staff and bulk_menu.chef != request.user:
-            return Response(
-                {'error': 'You can only modify your own menus'}, 
-                status=status.HTTP_403_FORBIDDEN
-            )
-        
-        bulk_menu.availability_status = not bulk_menu.availability_status
-        bulk_menu.save()
-        
-        serializer = self.get_serializer(bulk_menu)
-        return Response(serializer.data)
-    
-    @action(detail=True, methods=['post'])
-    def calculate_cost(self, request, pk=None):
-        """Calculate total cost for bulk menu"""
-        bulk_menu = self.get_object()
-        
-        # Validate request data
-        serializer = BulkMenuCostCalculationSerializer(data={
-            'bulk_menu_id': bulk_menu.id,
-            **request.data
-        })
-        
-        if not serializer.is_valid():
-            return Response(serializer.errors, status=status.HTTP_400_BAD_REQUEST)
-        
-        validated_data = serializer.validated_data
-        num_persons = validated_data['num_persons']
-        optional_items = validated_data.get('optional_items', [])
-        
-        # Calculate base cost
-        base_cost = bulk_menu.base_price_per_person * num_persons
-        
-        # Calculate optional items cost
-        optional_cost = 0
-        if optional_items:
-            optional_items_qs = bulk_menu.items.filter(
-                id__in=optional_items, 
-                is_optional=True
-            )
-            optional_cost = sum(item.extra_cost for item in optional_items_qs) * num_persons
-        
-        total_cost = base_cost + optional_cost
-        
-        return Response({
-            'bulk_menu_id': bulk_menu.id,
-            'menu_name': bulk_menu.menu_name,
-            'num_persons': num_persons,
-            'base_price_per_person': bulk_menu.base_price_per_person,
-            'base_cost': base_cost,
-            'optional_cost': optional_cost,
-            'total_cost': total_cost,
-            'cost_breakdown': {
-                'base_cost': base_cost,
-                'optional_items_cost': optional_cost,
-                'total_cost': total_cost
-            }
-        })
-    
-    @action(detail=False, methods=['get'])
-    def meal_types(self, request):
-        """Get available meal types"""
-        from .models import BulkMealType
-        return Response([
-            {'value': choice[0], 'label': choice[1]} 
-            for choice in BulkMealType.choices
-        ])
-    
-    @action(detail=False, methods=['get'])
-    def chef_dashboard_stats(self, request):
-        """Get chef dashboard statistics for bulk menus"""
-        if not request.user.is_authenticated:
-            return Response({'error': 'Authentication required'}, status=status.HTTP_401_UNAUTHORIZED)
-        
-        chef_menus = BulkMenu.objects.filter(chef=request.user)
-        
-        from django.db.models import Count
-        stats = {
-            'total_menus': chef_menus.count(),
-            'approved_menus': chef_menus.filter(approval_status='approved').count(),
-            'pending_menus': chef_menus.filter(approval_status='pending').count(),
-            'rejected_menus': chef_menus.filter(approval_status='rejected').count(),
-            'available_menus': chef_menus.filter(availability_status=True, approval_status='approved').count(),
-        }
-        
-        # Meal type breakdown
-        meal_type_stats = chef_menus.values('meal_type').annotate(count=Count('meal_type'))
-        stats['meal_type_breakdown'] = {item['meal_type']: item['count'] for item in meal_type_stats}
-        
-        # Recent menus
-        recent_menus = chef_menus.order_by('-created_at')[:5]
-        stats['recent_menus'] = BulkMenuSerializer(recent_menus, many=True, context={'request': request}).data
-        
-        return Response(stats)
-
-
-class BulkMenuItemViewSet(viewsets.ModelViewSet):
-    """
-    ViewSet for managing bulk menu items
-    """
-    serializer_class = BulkMenuItemSerializer
-    permission_classes = [IsAuthenticated]
-    
-    def get_queryset(self):
-        """Filter items based on bulk menu access"""
-        user = self.request.user
-        
-        if user.is_staff:
-            # Admins can see all items
-            return BulkMenuItem.objects.all()
-        else:
-            # Chefs can only see items from their own menus
-            return BulkMenuItem.objects.filter(bulk_menu__chef=user)
-    
-    def perform_create(self, serializer):
-        """Validate bulk menu ownership before creating item"""
-        bulk_menu = serializer.validated_data['bulk_menu']
-        
-        # Ensure chef can only add items to their own menus
-        if not self.request.user.is_staff and bulk_menu.chef != self.request.user:
-            raise serializers.ValidationError("You can only add items to your own menus")
-        
-        # Reset approval status if adding items to approved menu
-        if bulk_menu.approval_status == 'approved':
-            bulk_menu.approval_status = 'pending'
-            bulk_menu.approved_by = None
-            bulk_menu.approved_at = None
-            bulk_menu.save()
-        
-        serializer.save()
-    
-    def perform_update(self, serializer):
-        """Reset approval status when items are modified"""
-        instance = serializer.instance
-        bulk_menu = instance.bulk_menu
-        
-        # Ensure chef can only modify their own menu items
-        if not self.request.user.is_staff and bulk_menu.chef != self.request.user:
-            raise serializers.ValidationError("You can only modify items in your own menus")
-        
-        # Reset approval status if modifying items in approved menu
-        if bulk_menu.approval_status == 'approved':
-            bulk_menu.approval_status = 'pending'
-            bulk_menu.approved_by = None
-            bulk_menu.approved_at = None
-            bulk_menu.save()
-        
-        serializer.save()
-    
-    def perform_destroy(self, instance):
-        """Reset approval status when items are deleted"""
-        bulk_menu = instance.bulk_menu
-        
-        # Ensure chef can only delete their own menu items
-        if not self.request.user.is_staff and bulk_menu.chef != self.request.user:
-            raise serializers.ValidationError("You can only delete items from your own menus")
-        
-        # Reset approval status if deleting items from approved menu
-        if bulk_menu.approval_status == 'approved':
-            bulk_menu.approval_status = 'pending'
-            bulk_menu.approved_by = None
-            bulk_menu.approved_at = None
-            bulk_menu.save()
-=======
         'cuisines': cuisine_data,
         'categories': category_data,
         'price_range': {
@@ -1369,5 +1017,4 @@
             {'value': 'distance', 'label': 'Distance (Near to Far)'}
         ],
         'active_chefs': list(active_chefs)
-    })
->>>>>>> af0504d1
+    })